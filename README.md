--- conflicted
+++ resolved
@@ -23,7 +23,6 @@
 import 'package:music_notes/music_notes.dart';
 ```
 
-<<<<<<< HEAD
 Now, you can use the provided APIs to perform various music theory operations. For more detailed usage instructions and examples, please refer to the [API documentation](https://pub.dev/documentation/music_notes/latest/).
 
 ### Notes
@@ -172,15 +171,12 @@
 
 ### Frequencies
 
-```dart
-Note.a.inOctave(4).equalTemperamentFrequency(); // 440.0 Hz
-Note.b.flat.inOctave(4).equalTemperamentFrequency(
-      reference: Note.c.inOctave(4),
-      frequency: const Frequency(256),
-    ); // 456.1401436878537 Hz
-```
-
-### Method chaining
+  // Frequencies
+  Note.a.inOctave(4).equalTemperamentFrequency(); // 440.0 Hz
+  Note.b.flat.inOctave(4).equalTemperamentFrequency(
+        referenceNote: Note.c.inOctave(4),
+        referenceFrequency: const Frequency(256),
+      ); // 456.1401436878537 Hz
 
 ```dart
 ScalePattern.lydian // Lydian (M2 M2 M2 m2 M2 M2 m2)
@@ -194,67 +190,6 @@
     .degreeChord(ScaleDegree.v) // G min. (G B♭ D)
     .add9(); // G min. (G B♭ D A)
 ```
-=======
-Now, you can use the provided APIs to perform various music theory operations. Here's briefly how it looks:
-
-```dart
-void main() {
-  // Notes
-  Note.a.flat; // A♭
-  Note.c.sharp; // C♯
-  Note.parse('fx'); // F𝄪
-  PositionedNote.parse("g''"); // G5
-  PositionedNote.parse('Bb3'); // B♭3
-
-  // Intervals
-  Note.c.interval(Note.g); // P5
-  Note.d.interval(Note.f.sharp).inverted; // m6
-  Note.g.flat.transposeBy(-Interval.m3); // E♭
-
-  Interval.P5.circleFrom(Note.c, distance: 12);
-  // [C, G, D, A, E, B, F♯, C♯, G♯, D♯, A♯, E♯, B♯]
-  Note.c.circleOfFifths();
-  // (flats: [F, B♭, E♭, A♭, D♭, G♭], sharps: [G, D, A, E, B, F♯])
-
-  // Scales
-  Note.a.flat.major.scale; // A♭ Major (ionian) (A♭ B♭ C D♭ E♭ F G A♭)
-  ScalePattern.lydian.on(Note.d).degree(ScaleDegree.iv); // G♯
-  Note.c.major.scale.functionChord(
-    HarmonicFunction.dominantV / HarmonicFunction.dominantV,
-  ); // D maj. (D F♯ A)
-
-  // Chords
-  Note.c.majorTriad; // C maj. (C E G)
-  ChordPattern.augmentedTriad.add11().add13().on(Note.d.sharp);
-  // D♯ aug. (D♯ F𝄪 A𝄪 G♯ B♯)
-  Note.f.minorTriad.add7().add9(ImperfectQuality.minor);
-  // F min. (F A♭ C E♭ G♭)
-  Note.e.flat.diminishedTriad.add7().transposeBy(Interval.m2);
-  // F♭ dim. (F♭ A𝄫 C𝄫 E𝄫)
-
-  // Frequencies
-  Note.a.inOctave(4).equalTemperamentFrequency(); // 440.0 Hz
-  Note.b.flat.inOctave(4).equalTemperamentFrequency(
-        referenceNote: Note.c.inOctave(4),
-        referenceFrequency: const Frequency(256),
-      ); // 456.1401436878537 Hz
-
-  // Crazy chaining
-  ScalePattern.lydian // Lydian (M2 M2 M2 m2 M2 M2 m2)
-      .on(Note.parse('a')) // A Lydian (A B C♯ D♯ E F♯ G♯ A)
-      .transposeBy(Interval.M2) // B Lydian (B C♯ D♯ E♯ F♯ G♯ A♯ B)
-      .degree(ScaleDegree.iii) // D♯
-      .respelledUpwards // E♭
-      .major // E♭ major
-      .relative // C minor
-      .scale // C Natural minor (aeolian) (C D E♭ F G A♭ B♭ C)
-      .degreeChord(ScaleDegree.v) // G min. (G B♭ D)
-      .add9(); // G min. (G B♭ D A)
-}
-```
-
-For more detailed usage instructions and examples, please refer to the [API documentation](https://pub.dev/documentation/music_notes/latest/).
->>>>>>> 9ae2ce8f
 
 ## Inspiration
 
