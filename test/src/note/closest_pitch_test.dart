import 'package:music_notes/music_notes.dart';
import 'package:test/test.dart';

void main() {
  group('ClosestPitch', () {
    group('.parse()', () {
      test('throws a FormatException when source is invalid', () {
        expect(() => ClosestPitch.parse('invalid'), throwsFormatException);
        expect(() => ClosestPitch.parse('A4+'), throwsFormatException);
        expect(() => ClosestPitch.parse('G3?'), throwsFormatException);
        expect(() => ClosestPitch.parse('B5-?'), throwsFormatException);
      });

      test('parses source as a ClosestPitch and return its value', () {
        expect(ClosestPitch.parse('A4'), ClosestPitch(Note.a.inOctave(4)));
        expect(ClosestPitch.parse('C0+0'), ClosestPitch(Note.c.inOctave(0)));
        expect(ClosestPitch.parse('G-0-0.0'), ClosestPitch(Note.g.inOctave(0)));
        expect(
          ClosestPitch.parse('Db-2'),
          ClosestPitch(Note.d.flat.inOctave(-2)),
        );
        expect(
          ClosestPitch.parse('G3+6'),
          ClosestPitch(Note.g.inOctave(3), cents: const Cent(6)),
        );
        expect(
          ClosestPitch.parse('E♭5-14.6'),
          ClosestPitch(Note.e.flat.inOctave(5), cents: const Cent(-14.6)),
        );
        expect(
          ClosestPitch.parse('F#-1+45.3'),
          ClosestPitch(Note.f.sharp.inOctave(-1), cents: const Cent(45.3)),
        );
        expect(
          ClosestPitch.parse('Abb-3-5.97'),
          ClosestPitch(Note.a.flat.flat.inOctave(-3), cents: const Cent(-5.97)),
        );
        expect(
          ClosestPitch.parse('Cx2+36.23912'),
          ClosestPitch(
            Note.c.sharp.sharp.inOctave(2),
            cents: const Cent(36.23912),
          ),
        );
      });
    });

    group('.frequency()', () {
      test('returns the Frequency of this ClosestPitch', () {
        expect(
          (Note.a.inOctave(4) + const Cent(12)).frequency(),
          const Frequency(443.06044202495633),
        );
        expect(
          (Note.a.inOctave(4) - const Cent(12)).frequency(),
          const Frequency(436.9606979922958),
        );
      });

      test('returns the same Frequency after Frequency.closestPitch()', () {
        const frequency = Frequency(415);
        expect(frequency.closestPitch().frequency(), frequency);

        const temperature = Celsius(18);
        expect(
          frequency
              .closestPitch(temperature: temperature)
              .frequency(temperature: temperature),
          frequency,
        );
      });
    });

<<<<<<< HEAD
    group('.respellSimple', () {
=======
    group('.respelledSimple', () {
>>>>>>> 495b8692
      test('respells this ClosestPitch to the simplest expression', () {
        expect(ClosestPitch.parse('A4+36').respelledSimple.toString(), 'A4+36');
        expect(
          ClosestPitch.parse('C#2+16').respelledSimple.toString(),
          'D♭2+16',
        );
        expect(
          ClosestPitch.parse('Bb3+68').respelledSimple.toString(),
          'B3-32',
        );
        expect(
          ClosestPitch.parse('F#5-152').respelledSimple.toString(),
          'E5+48',
        );
      });
    });

    group('.toString()', () {
      test('returns the string representation of this ClosestPitch', () {
        expect(
          ClosestPitch(Note.a.inOctave(4), cents: const Cent(3.456)).toString(),
          'A4+3',
        );
        expect(
          ClosestPitch(Note.d.flat.inOctave(3), cents: const Cent(-28.6))
              .toString(),
          'D♭3-29',
        );
      });
    });

    group('.hashCode', () {
      test('returns the same hashCode for equal ClosestPitches', () {
        expect(
          ClosestPitch(Note.a.inOctave(4)).hashCode,
          ClosestPitch(Note.a.inOctave(4)).hashCode,
        );
        expect(
          ClosestPitch(Note.c.sharp.inOctave(3), cents: const Cent(-2.123))
              .hashCode,
          ClosestPitch(Note.c.sharp.inOctave(3), cents: const Cent(-2.123))
              .hashCode,
        );
      });

      test('returns different hashCodes for different ClosestPitches', () {
        expect(
          ClosestPitch(Note.a.inOctave(4)).hashCode,
          isNot(ClosestPitch(Note.g.inOctave(4)).hashCode),
        );
        expect(
          ClosestPitch(Note.c.sharp.inOctave(3), cents: const Cent(-2.123))
              .hashCode,
          isNot(
            ClosestPitch(Note.c.sharp.inOctave(3), cents: const Cent(-0.345))
                .hashCode,
          ),
        );
      });

      test('ignores equal ClosestPitch instances in a Set', () {
        final collection = {
          ClosestPitch(Note.a.inOctave(4)),
          ClosestPitch(Note.b.flat.inOctave(3)),
          ClosestPitch(Note.c.inOctave(3), cents: const Cent(2)),
        };
        collection.addAll(collection);
        expect(collection.toList(), [
          ClosestPitch(Note.a.inOctave(4)),
          ClosestPitch(Note.b.flat.inOctave(3)),
          ClosestPitch(Note.c.inOctave(3), cents: const Cent(2)),
        ]);
      });
    });
  });
}<|MERGE_RESOLUTION|>--- conflicted
+++ resolved
@@ -71,11 +71,7 @@
       });
     });
 
-<<<<<<< HEAD
-    group('.respellSimple', () {
-=======
     group('.respelledSimple', () {
->>>>>>> 495b8692
       test('respells this ClosestPitch to the simplest expression', () {
         expect(ClosestPitch.parse('A4+36').respelledSimple.toString(), 'A4+36');
         expect(
