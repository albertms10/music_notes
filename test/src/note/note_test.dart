--- conflicted
+++ resolved
@@ -208,7 +208,6 @@
       });
     });
 
-<<<<<<< HEAD
     group('.hertzsFromA()', () {
       test('should return the hertzs of this Note from 440 Hz', () {
         expect(Note.c.equalTemperamentFrequency(), closeTo(261.63, 0.01));
@@ -279,7 +278,8 @@
         );
         expect(Note.b.equalTemperamentFrequency(438), closeTo(491.64, 0.01));
       });
-=======
+    });
+
     group('.scientificName', () {
       test(
         'should return the scientific pitch notation name for this Note',
@@ -314,7 +314,6 @@
           expect(Note.e.inOctave(7).helmholtzName, 'e′′′′');
         },
       );
->>>>>>> f87d0635
     });
 
     group('.toString()', () {
