import 'package:music_notes/music_notes.dart';
import 'package:test/test.dart';

void main() {
  group('Scalable', () {
    group('.toClass()', () {
      test('creates a new PitchClass from semitones', () {
        expect(Note.c.inOctave(4).toClass(), PitchClass.c);
        expect(Note.d.sharp.inOctave(3).toClass(), PitchClass.dSharp);
        expect(Note.e.flat.inOctave(-1).toClass(), PitchClass.dSharp);
        expect(Note.e.sharp.inOctave(6).toClass(), PitchClass.f);
        expect(Note.c.flat.flat.inOctave(5).toClass(), PitchClass.aSharp);
      });
    });
  });

  group('ScalableIterable', () {
<<<<<<< HEAD
    group('.isStepwise', () {
      test('returns whether this Iterable is entirely in stepwise motion', () {
        expect([Note.c, Note.d, Note.e, Note.f.sharp].isStepwise, isTrue);
        expect(
          skip: 'Should descending Note intervals be accounted '
              'as, e.g., Interval.M2 instead of Interval.m7?',
          () => [Note.g, Note.a, Note.g, Note.f.sharp, Note.e.flat].isStepwise,
          isTrue,
        );
        expect(
          skip: 'Descending Pitch intervals are still unsupported.',
          () => [
            Note.c.inOctave(4),
            Note.d.inOctave(4),
            Note.c.inOctave(4),
            Note.b.flat.inOctave(3),
          ].isStepwise,
          isTrue,
        );

        expect(const [Note.c, Note.e, Note.g, Note.a].isStepwise, isFalse);
      });
    });

    group('.inverse', () {
      test('returns the inverse of this ScalableIterable', () {
        expect(const <PitchClass>{}.inverse.toList(), const <PitchClass>[]);
        expect({PitchClass.cSharp}.inverse.toList(), const [PitchClass.cSharp]);
=======
    group('.inversion', () {
      test('returns the inversion of this ScalableIterable', () {
        expect(const <PitchClass>{}.inversion.toList(), const <PitchClass>[]);
>>>>>>> aa7d3a05
        expect(
          {PitchClass.cSharp}.inversion.toList(),
          const [PitchClass.cSharp],
        );
        expect(
          {Note.d, Note.f.sharp, Note.e, Note.g}.inversion.toList(),
          [Note.d, Note.b.flat, Note.c, Note.a],
        );
        expect(
          {
            Note.c.inOctave(4),
            Note.d.sharp.inOctave(4),
            Note.b.inOctave(3),
            Note.g.inOctave(3),
          }.inversion.toList(),
          [
            Note.c.inOctave(4),
            Note.b.flat.flat.inOctave(3),
            Note.d.flat.inOctave(4),
            Note.f.inOctave(4),
          ],
        );
        expect(
          {PitchClass.c, PitchClass.dSharp, PitchClass.b, PitchClass.g}
              .inversion
              .toList(),
          [PitchClass.c, PitchClass.a, PitchClass.cSharp, PitchClass.f],
        );
      });
    });

    group('.retrograde', () {
      test('returns the retrograde of this ScalableIterable', () {
        expect(const <PitchClass>{}.retrograde.toList(), const <PitchClass>[]);
        expect(
          {PitchClass.fSharp}.retrograde.toList(),
          const [PitchClass.fSharp],
        );
        expect(
          {Note.c, Note.d.sharp, Note.d, Note.g}.retrograde.toList(),
          [Note.g, Note.d, Note.d.sharp, Note.c],
        );
        expect(
          {
            Note.c.inOctave(4),
            Note.d.sharp.inOctave(4),
            Note.b.inOctave(3),
            Note.g.inOctave(3),
          }.retrograde.toList(),
          [
            Note.g.inOctave(3),
            Note.b.inOctave(3),
            Note.d.sharp.inOctave(4),
            Note.c.inOctave(4),
          ],
        );
        expect(
          {PitchClass.c, PitchClass.dSharp, PitchClass.d, PitchClass.g}
              .retrograde
              .toList(),
          const [PitchClass.g, PitchClass.d, PitchClass.dSharp, PitchClass.c],
        );
      });
    });

    group('.numericRepresentation()', () {
      test('returns the numeric representation of this ScalableIterable', () {
        expect(
          const <PitchClass>{}.numericRepresentation().toList(),
          const <int>[],
        );
        expect({PitchClass.g}.numericRepresentation().toList(), const [0]);
        expect(
          {PitchClass.b, PitchClass.aSharp, PitchClass.g, PitchClass.d}
              .numericRepresentation(reference: PitchClass.g)
              .toList(),
          const [4, 3, 0, 7],
        );
        expect(
          {
            PitchClass.b,
            PitchClass.aSharp,
            PitchClass.d,
            PitchClass.dSharp,
            PitchClass.g,
            PitchClass.fSharp,
            PitchClass.gSharp,
            PitchClass.e,
            PitchClass.f,
            PitchClass.c,
            PitchClass.cSharp,
            PitchClass.a,
          }.numericRepresentation().toList(),
          const [0, 11, 3, 4, 8, 7, 9, 5, 6, 1, 2, 10],
        );
      });
    });

    group('.deltaNumericRepresentation', () {
      test(
        'returns the delta numeric representation of this ScalableIterable',
        () {
          expect(
            const <PitchClass>{}.deltaNumericRepresentation.toList(),
            const <int>[],
          );
          expect({PitchClass.g}.deltaNumericRepresentation.toList(), const [0]);
          expect(
            {PitchClass.g, PitchClass.a}.deltaNumericRepresentation.toList(),
            const [0, 2],
          );
          expect(
            {
              Note.b,
              Note.b.flat,
              Note.d,
              Note.d.sharp,
              Note.g,
              Note.f.sharp,
              Note.a.flat,
              Note.f.flat,
              Note.f,
              Note.b.sharp,
              Note.d.flat,
              Note.b.flat.flat,
            }.deltaNumericRepresentation.toList(),
            const [0, -1, 4, 1, 4, -1, 2, -4, 1, -5, 1, -4],
          );
          expect(
            {
              PitchClass.b,
              PitchClass.aSharp,
              PitchClass.d,
              PitchClass.dSharp,
              PitchClass.g,
              PitchClass.fSharp,
              PitchClass.gSharp,
              PitchClass.e,
              PitchClass.f,
              PitchClass.c,
              PitchClass.cSharp,
              PitchClass.a,
            }.deltaNumericRepresentation.toList(),
            const [0, -1, 4, 1, 4, -1, 2, -4, 1, -5, 1, -4],
          );
        },
      );
    });
  });
}<|MERGE_RESOLUTION|>--- conflicted
+++ resolved
@@ -15,7 +15,6 @@
   });
 
   group('ScalableIterable', () {
-<<<<<<< HEAD
     group('.isStepwise', () {
       test('returns whether this Iterable is entirely in stepwise motion', () {
         expect([Note.c, Note.d, Note.e, Note.f.sharp].isStepwise, isTrue);
@@ -40,15 +39,9 @@
       });
     });
 
-    group('.inverse', () {
-      test('returns the inverse of this ScalableIterable', () {
-        expect(const <PitchClass>{}.inverse.toList(), const <PitchClass>[]);
-        expect({PitchClass.cSharp}.inverse.toList(), const [PitchClass.cSharp]);
-=======
     group('.inversion', () {
       test('returns the inversion of this ScalableIterable', () {
         expect(const <PitchClass>{}.inversion.toList(), const <PitchClass>[]);
->>>>>>> aa7d3a05
         expect(
           {PitchClass.cSharp}.inversion.toList(),
           const [PitchClass.cSharp],
