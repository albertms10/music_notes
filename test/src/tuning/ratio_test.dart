--- conflicted
+++ resolved
@@ -25,39 +25,9 @@
         expect(edo12.ratioFromSemitones(12).cents, closeTo(1200, 0.01));
 
         const edo19 = EqualTemperament.edo19();
-<<<<<<< HEAD
         expect(edo19.ratioFromSemitones().cents, closeTo(63.16, 0.01));
         expect(edo19.ratioFromSemitones(10).cents, closeTo(631.58, 0.01));
         expect(edo19.ratioFromSemitones(19).cents, closeTo(1200, 0.01));
-=======
-        expect(edo19.ratioFromSemitones().cents.value, closeTo(63.16, 0.01));
-        expect(edo19.ratioFromSemitones(10).cents.value, closeTo(631.58, 0.01));
-        expect(edo19.ratioFromSemitones(19).cents.value, closeTo(1200, 0.01));
-      });
-    });
-
-    group('.toString()', () {
-      test('returns the string representation of this Ratio', () {
-        expect(const Ratio(1).toString(), '1');
-        expect(const Ratio(1.059463).toString(), '1.059463');
-      });
-    });
-
-    group('.hashCode', () {
-      test('returns the same hashCode for equal Ratios', () {
-        // ignore: prefer_const_constructors
-        expect(Ratio(1).hashCode, Ratio(1).hashCode);
-        // ignore: prefer_const_constructors
-        expect(Ratio(1.414062).hashCode, Ratio(1.414062).hashCode);
-      });
-
-      test('returns different hashCodes for different Ratios', () {
-        expect(const Ratio(1).hashCode, isNot(equals(const Ratio(2).hashCode)));
-        expect(
-          const Ratio(1.892345).hashCode,
-          isNot(equals(const Ratio(1.89234509).hashCode)),
-        );
->>>>>>> 983681cd
       });
     });
   });
