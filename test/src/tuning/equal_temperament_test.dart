--- conflicted
+++ resolved
@@ -3,7 +3,6 @@
 
 void main() {
   group('EqualTemperament', () {
-<<<<<<< HEAD
     group('constructor', () {
       test('should create a new EqualTemperament from octave divisions', () {
         expect(EqualTemperament.edo(12), const EqualTemperament.edo12());
@@ -11,22 +10,11 @@
       });
     });
 
-    group('.octaveDivisions', () {
-      test(
-        'should return the equal divisions of the octave for this '
-        'TuningSystem',
-        () {
-          expect(const EqualTemperament.edo12().octaveDivisions, 12);
-          expect(const EqualTemperament.edo19().octaveDivisions, 19);
-        },
-      );
-=======
     group('.edo', () {
       test('returns the EDO for this EqualTemperament', () {
         expect(const EqualTemperament.edo12().edo, 12);
         expect(const EqualTemperament.edo19().edo, 19);
       });
->>>>>>> 62eb2a42
     });
 
     group('.ratioFromSemitones()', () {
