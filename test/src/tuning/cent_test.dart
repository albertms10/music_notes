--- conflicted
+++ resolved
@@ -13,15 +13,6 @@
         expect(const Cent(1200).ratio, const Ratio(2));
       });
     });
-<<<<<<< HEAD
-=======
-
-    group('.toString()', () {
-      test('should return the string representation of this Cent', () {
-        expect(const Cent(100).toString(), '100 ¢');
-        expect(const Cent(701.955).toString(), '701.955 ¢');
-      });
-    });
 
     group('operator -()', () {
       test('should return the negation of this Cent', () {
@@ -29,26 +20,5 @@
         expect(-const Cent(-701.955), const Cent(701.955));
       });
     });
-
-    group('.hashCode', () {
-      test('should return the same hashCode for equal Cents', () {
-        // ignore: prefer_const_constructors
-        expect(Cent(100).hashCode, Cent(100).hashCode);
-        // ignore: prefer_const_constructors
-        expect(Cent(34.67982).hashCode, Cent(34.67982).hashCode);
-      });
-
-      test('should return different hashCodes for different Cents', () {
-        expect(
-          const Cent(0).hashCode,
-          isNot(equals(const Cent(1200).hashCode)),
-        );
-        expect(
-          const Cent(34.3578).hashCode,
-          isNot(equals(const Cent(34.35789).hashCode)),
-        );
-      });
-    });
->>>>>>> f390b2e2
   });
 }