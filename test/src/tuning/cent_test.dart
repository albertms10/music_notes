import 'package:music_notes/music_notes.dart';
import 'package:test/test.dart';

void main() {
  group('Cent', () {
    group('.ratio', () {
      test('returns the Ratio for this Cent', () {
        expect(const Cent(0).ratio, const Ratio(1));
        expect(const Cent(-63.16).ratio, const Ratio(0.9641748254592175));
        expect(const Cent(100).ratio, const Ratio(1.0594630943592953));
        expect(const Cent(600).ratio, const Ratio(1.4142135623730951));
        expect(const Cent(631.58).ratio, const Ratio(1.4402474132432592));
        expect(const Cent(1200).ratio, const Ratio(2));
      });
    });

<<<<<<< HEAD
    group('.format()', () {
      test('should return the string format of this Cent', () {
        expect(const Cent(700).format(), '700 ¢');
        expect(const Cent(701.95).format(), '701.95 ¢');
=======
    group('.toString()', () {
      test('returns the string representation of this Cent', () {
        expect(const Cent(100).toString(), '100 ¢');
        expect(const Cent(701.955).toString(), '701.955 ¢');
>>>>>>> 983681cd
      });
    });

    group('operator -()', () {
      test('returns the negation of this Cent', () {
        expect(-const Cent(100), const Cent(-100));
        expect(-const Cent(-701.955), const Cent(701.955));
      });
    });
<<<<<<< HEAD
=======

    group('.hashCode', () {
      test('returns the same hashCode for equal Cents', () {
        // ignore: prefer_const_constructors
        expect(Cent(100).hashCode, Cent(100).hashCode);
        // ignore: prefer_const_constructors
        expect(Cent(34.67982).hashCode, Cent(34.67982).hashCode);
      });

      test('returns different hashCodes for different Cents', () {
        expect(
          const Cent(0).hashCode,
          isNot(equals(const Cent(1200).hashCode)),
        );
        expect(
          const Cent(34.3578).hashCode,
          isNot(equals(const Cent(34.35789).hashCode)),
        );
      });
    });
>>>>>>> 983681cd
  });
}<|MERGE_RESOLUTION|>--- conflicted
+++ resolved
@@ -14,17 +14,10 @@
       });
     });
 
-<<<<<<< HEAD
     group('.format()', () {
-      test('should return the string format of this Cent', () {
+      test('returns the string format of this Cent', () {
         expect(const Cent(700).format(), '700 ¢');
         expect(const Cent(701.95).format(), '701.95 ¢');
-=======
-    group('.toString()', () {
-      test('returns the string representation of this Cent', () {
-        expect(const Cent(100).toString(), '100 ¢');
-        expect(const Cent(701.955).toString(), '701.955 ¢');
->>>>>>> 983681cd
       });
     });
 
@@ -34,28 +27,5 @@
         expect(-const Cent(-701.955), const Cent(701.955));
       });
     });
-<<<<<<< HEAD
-=======
-
-    group('.hashCode', () {
-      test('returns the same hashCode for equal Cents', () {
-        // ignore: prefer_const_constructors
-        expect(Cent(100).hashCode, Cent(100).hashCode);
-        // ignore: prefer_const_constructors
-        expect(Cent(34.67982).hashCode, Cent(34.67982).hashCode);
-      });
-
-      test('returns different hashCodes for different Cents', () {
-        expect(
-          const Cent(0).hashCode,
-          isNot(equals(const Cent(1200).hashCode)),
-        );
-        expect(
-          const Cent(34.3578).hashCode,
-          isNot(equals(const Cent(34.35789).hashCode)),
-        );
-      });
-    });
->>>>>>> 983681cd
   });
 }