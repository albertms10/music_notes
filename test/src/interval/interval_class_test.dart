--- conflicted
+++ resolved
@@ -15,66 +15,6 @@
     });
 
     group('.spellings()', () {
-<<<<<<< HEAD
-      test(
-        'should return the correct Interval spellings for this IntervalClass',
-        () {
-          expect(IntervalClass.P1.spellings(), {Interval.P1});
-          expect(
-            IntervalClass.P1.spellings(distance: 1),
-            {Interval.P1, Interval.d2},
-          );
-
-          expect(IntervalClass.m2.spellings(), {Interval.m2});
-          expect(IntervalClass.m2.spellings(distance: 1), {
-            Interval.A1,
-            Interval.m2,
-            const Interval.imperfect(
-              Size.third,
-              ImperfectQuality.doublyDiminished,
-            ),
-          });
-
-          expect(IntervalClass.M2.spellings(), {Interval.M2, Interval.d3});
-          expect(
-            IntervalClass.M2.spellings(distance: 1),
-            {Interval.M2, Interval.d3},
-          );
-
-          expect(IntervalClass.m3.spellings(), {Interval.m3});
-          expect(IntervalClass.m3.spellings(distance: 1), {
-            Interval.A2,
-            Interval.m3,
-            const Interval.perfect(
-              Size.fourth,
-              PerfectQuality.doublyDiminished,
-            ),
-          });
-
-          expect(IntervalClass.M3.spellings(), {Interval.M3, Interval.d4});
-          expect(
-            IntervalClass.M3.spellings(distance: 1),
-            {Interval.M3, Interval.d4},
-          );
-
-          expect(IntervalClass.P4.spellings(), {Interval.P4});
-          expect(IntervalClass.P4.spellings(distance: 1), {
-            Interval.A3,
-            Interval.P4,
-            const Interval.perfect(Size.fifth, PerfectQuality.doublyDiminished),
-          });
-
-          expect(
-            IntervalClass.tritone.spellings(),
-            {Interval.A4, Interval.d5},
-          );
-          expect(
-            IntervalClass.tritone.spellings(distance: 1),
-            {Interval.A4, Interval.d5},
-          );
-        },
-      );
-=======
       test('returns the correct Interval spellings for this IntervalClass', () {
         expect(IntervalClass.P1.spellings(), {Interval.P1});
         expect(
@@ -86,7 +26,10 @@
         expect(IntervalClass.m2.spellings(distance: 1), {
           Interval.A1,
           Interval.m2,
-          const Interval.imperfect(3, ImperfectQuality.doublyDiminished),
+          const Interval.imperfect(
+            Size.third,
+            ImperfectQuality.doublyDiminished,
+          ),
         });
 
         expect(IntervalClass.M2.spellings(), {Interval.M2, Interval.d3});
@@ -99,7 +42,10 @@
         expect(IntervalClass.m3.spellings(distance: 1), {
           Interval.A2,
           Interval.m3,
-          const Interval.perfect(4, PerfectQuality.doublyDiminished),
+          const Interval.perfect(
+            Size.fourth,
+            PerfectQuality.doublyDiminished,
+          ),
         });
 
         expect(IntervalClass.M3.spellings(), {Interval.M3, Interval.d4});
@@ -112,7 +58,7 @@
         expect(IntervalClass.P4.spellings(distance: 1), {
           Interval.A3,
           Interval.P4,
-          const Interval.perfect(5, PerfectQuality.doublyDiminished),
+          const Interval.perfect(Size.fifth, PerfectQuality.doublyDiminished),
         });
 
         expect(
@@ -124,7 +70,6 @@
           {Interval.A4, Interval.d5},
         );
       });
->>>>>>> 983681cd
     });
 
     group('.resolveClosestSpelling()', () {
