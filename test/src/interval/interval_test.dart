--- conflicted
+++ resolved
@@ -19,8 +19,7 @@
     });
 
     group('.fromSemitones()', () {
-<<<<<<< HEAD
-      test('should create a new Interval from semitones', () {
+      test('creates a new Interval from semitones', () {
         expect(Interval.fromSemitones(Size.unison, -1), Interval.d1);
         expect(Interval.fromSemitones(-Size.unison, 1), -Interval.d1);
         expect(Interval.fromSemitones(Size.unison, 0), Interval.P1);
@@ -76,64 +75,6 @@
         expect(Interval.fromSemitones(-Size.octave, -12), -Interval.P8);
         expect(Interval.fromSemitones(Size.octave, 13), Interval.A8);
         expect(Interval.fromSemitones(-Size.octave, -13), -Interval.A8);
-=======
-      test('creates a new Interval from semitones', () {
-        expect(Interval.fromSemitones(1, -1), Interval.d1);
-        expect(Interval.fromSemitones(-1, 1), -Interval.d1);
-        expect(Interval.fromSemitones(1, 0), Interval.P1);
-        expect(Interval.fromSemitones(-1, 0), -Interval.P1);
-        expect(Interval.fromSemitones(1, 1), Interval.A1);
-        expect(Interval.fromSemitones(-1, -1), -Interval.A1);
-
-        expect(Interval.fromSemitones(2, 0), Interval.d2);
-        expect(Interval.fromSemitones(-2, 0), -Interval.d2);
-        expect(Interval.fromSemitones(2, 1), Interval.m2);
-        expect(Interval.fromSemitones(-2, -1), -Interval.m2);
-        expect(Interval.fromSemitones(2, 2), Interval.M2);
-        expect(Interval.fromSemitones(-2, -2), -Interval.M2);
-        expect(Interval.fromSemitones(2, 3), Interval.A2);
-        expect(Interval.fromSemitones(-2, -3), -Interval.A2);
-
-        expect(Interval.fromSemitones(3, 2), Interval.d3);
-        expect(Interval.fromSemitones(-3, -2), -Interval.d3);
-        expect(Interval.fromSemitones(3, 3), Interval.m3);
-        expect(Interval.fromSemitones(-3, -3), -Interval.m3);
-        expect(Interval.fromSemitones(3, 4), Interval.M3);
-        expect(Interval.fromSemitones(-3, -4), -Interval.M3);
-        expect(Interval.fromSemitones(3, 5), Interval.A3);
-        expect(Interval.fromSemitones(-3, -5), -Interval.A3);
-
-        expect(Interval.fromSemitones(4, 4), Interval.d4);
-        expect(Interval.fromSemitones(-4, -4), -Interval.d4);
-        expect(Interval.fromSemitones(4, 5), Interval.P4);
-        expect(Interval.fromSemitones(-4, -5), -Interval.P4);
-        expect(Interval.fromSemitones(4, 6), Interval.A4);
-        expect(Interval.fromSemitones(-4, -6), -Interval.A4);
-
-        expect(Interval.fromSemitones(5, 6), Interval.d5);
-        expect(Interval.fromSemitones(-5, -6), -Interval.d5);
-        expect(Interval.fromSemitones(5, 7), Interval.P5);
-        expect(Interval.fromSemitones(-5, -7), -Interval.P5);
-        expect(Interval.fromSemitones(5, 8), Interval.A5);
-        expect(Interval.fromSemitones(-5, -8), -Interval.A5);
-
-        expect(Interval.fromSemitones(6, 8), Interval.m6);
-        expect(Interval.fromSemitones(-6, -8), -Interval.m6);
-        expect(Interval.fromSemitones(6, 9), Interval.M6);
-        expect(Interval.fromSemitones(-6, -9), -Interval.M6);
-
-        expect(Interval.fromSemitones(7, 10), Interval.m7);
-        expect(Interval.fromSemitones(-7, -10), -Interval.m7);
-        expect(Interval.fromSemitones(7, 11), Interval.M7);
-        expect(Interval.fromSemitones(-7, -11), -Interval.M7);
-
-        expect(Interval.fromSemitones(8, 11), Interval.d8);
-        expect(Interval.fromSemitones(-8, -11), -Interval.d8);
-        expect(Interval.fromSemitones(8, 12), Interval.P8);
-        expect(Interval.fromSemitones(-8, -12), -Interval.P8);
-        expect(Interval.fromSemitones(8, 13), Interval.A8);
-        expect(Interval.fromSemitones(-8, -13), -Interval.A8);
->>>>>>> 983681cd
       });
     });
 
@@ -327,7 +268,7 @@
           isFalse,
         );
 
-        final descendingInterval = -Interval.m3;
+        const descendingInterval = -Interval.m3;
         expect(
           identical(descendingInterval.descending(), descendingInterval),
           isFalse,
@@ -484,17 +425,10 @@
     });
 
     group('.respellBySize()', () {
-<<<<<<< HEAD
-      test('should return this Interval respelled by size', () {
+      test('returns this Interval respelled by size', () {
         expect(Interval.A4.respellBySize(Size.fifth), Interval.d5);
         expect(Interval.d5.respellBySize(Size.fourth), Interval.A4);
         expect(Interval.M2.respellBySize(Size.third), Interval.d3);
-=======
-      test('returns this Interval respelled by size', () {
-        expect(Interval.A4.respellBySize(5), Interval.d5);
-        expect(Interval.d5.respellBySize(4), Interval.A4);
-        expect(Interval.M2.respellBySize(3), Interval.d3);
->>>>>>> 983681cd
         expect(
           Interval.M3.respellBySize(Size.fifth),
           const Interval.perfect(Size.fifth, PerfectQuality.triplyDiminished),
