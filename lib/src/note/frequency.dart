--- conflicted
+++ resolved
@@ -1,16 +1,5 @@
 part of '../../music_notes.dart';
 
-<<<<<<< HEAD
-/// A record containing the closest [PositionedNote], with delta `cents` and
-/// `hertz`.
-typedef ClosestPositionedNote = (
-  PositionedNote closestNote, {
-  double cents,
-  double hertz,
-});
-
-=======
->>>>>>> 8bf550c2
 /// Represents an absolute pitch, a physical frequency.
 @immutable
 class Frequency implements Comparable<Frequency> {
@@ -172,7 +161,11 @@
 
 /// A record containing the closest [PositionedNote], with delta `cents` and
 /// `hertz`.
-typedef ClosestPositionedNote = (PositionedNote, {double cents, double hertz});
+typedef ClosestPositionedNote = (
+  PositionedNote closestNote, {
+  double cents,
+  double hertz,
+});
 
 /// A [ClosestPositionedNote] extension.
 extension ClosestPositionedNoteExtension on ClosestPositionedNote {
