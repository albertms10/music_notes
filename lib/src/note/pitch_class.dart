--- conflicted
+++ resolved
@@ -169,7 +169,6 @@
   /// ```
   @override
   // TODO(albertms10): return [IntervalClass]. See #248.
-<<<<<<< HEAD
   Interval interval(PitchClass other) {
     final diff = difference(other);
 
@@ -177,10 +176,6 @@
         .resolveClosestSpelling()
         .descending(isDescending: diff.isNegative);
   }
-=======
-  Interval interval(PitchClass other) =>
-      IntervalClass(difference(other)).resolveClosestSpelling();
->>>>>>> 3d9e987e
 
   /// Returns the difference in semitones between this [PitchClass] and [other].
   ///
