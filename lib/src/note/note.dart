--- conflicted
+++ resolved
@@ -207,11 +207,11 @@
     );
   }
 
-<<<<<<< HEAD
   /// Returns the frequency in Hertzs of this [Note] from the A4 reference.
   double equalTemperamentFrequency([double a4Hertzs = 440]) {
     return a4Hertzs * sqrt12_2 * difference(Note.a);
-=======
+  }
+
   /// Returns the string representation of this [Note] following the
   /// [scientific pitch notation](https://en.wikipedia.org/wiki/Scientific_pitch_notation).
   ///
@@ -246,7 +246,6 @@
     return '${note.name.toUpperCase()}'
         '${accidental != Accidental.natural ? accidental.symbol : ''}'
         '${'͵' * (octave - 2).abs()}';
->>>>>>> f87d0635
   }
 
   @override
