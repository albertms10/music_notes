import 'package:meta/meta.dart' show immutable;
import 'package:music_notes/utils.dart';

import '../harmony/chord.dart';
import '../harmony/chord_pattern.dart';
import '../interval/interval.dart';
import '../key/key.dart';
import '../key/key_signature.dart';
import '../key/mode.dart';
import '../music.dart';
import '../respellable.dart';
import '../scalable.dart';
import 'accidental.dart';
import 'base_note.dart';
import 'pitch.dart';

/// A musical note.
///
/// ---
/// See also:
/// * [BaseNote].
/// * [Accidental].
/// * [Pitch].
/// * [KeySignature].
/// * [Key].
@immutable
final class Note extends Scalable<Note>
    with RespellableScalable<Note>
    implements Comparable<Note> {
  /// The base note that defines this [Note].
  final BaseNote baseNote;

  /// The accidental that modifies the [baseNote].
  final Accidental accidental;

  /// Creates a new [Note] from [baseNote] and [accidental].
  const Note(this.baseNote, [this.accidental = Accidental.natural]);

  /// Note C.
  static const c = Note(BaseNote.c);

  /// Note D.
  static const d = Note(BaseNote.d);

  /// Note E.
  static const e = Note(BaseNote.e);

  /// Note F.
  static const f = Note(BaseNote.f);

  /// Note G.
  static const g = Note(BaseNote.g);

  /// Note A.
  static const a = Note(BaseNote.a);

  /// Note B.
  static const b = Note(BaseNote.b);

  /// Parse [source] as a [Note] and return its value.
  ///
  /// If the [source] string does not contain a valid [Note], a
  /// [FormatException] is thrown.
  ///
  /// Example:
  /// ```dart
  /// Note.parse('Bb') == Note.b.flat
  /// Note.parse('c') == Note.c
  /// Note.parse('z') // throws a FormatException
  /// ```
  factory Note.parse(String source) => Note(
    BaseNote.parse(source[0]),
    Accidental.parse(source.length > 1 ? source.substring(1) : ''),
  );

  /// [Comparator] for [Note]s by fifths distance.
  static int compareByFifthsDistance(Note a, Note b) =>
      a.circleOfFifthsDistance.compareTo(b.circleOfFifthsDistance);

  /// [Comparator] for [Note]s by closest distance.
  static int compareByClosestDistance(Note a, Note b) => compareMultiple([
    () {
      final distance = (a.semitones - b.semitones).abs();

      return (distance <= chromaticDivisions - distance)
          ? a.semitones.compareTo(b.semitones)
          : b.semitones.compareTo(a.semitones);
    },
    ..._comparators(a, b),
  ]);

  static List<int Function()> _comparators(Note a, Note b) => [
    () => Scalable.compareEnharmonically(a, b),
    () => a.baseNote.semitones.compareTo(b.baseNote.semitones),
  ];

  /// The semitones distance of this [Note] relative to [Note.c].
  ///
  /// Example:
  /// ```dart
  /// Note.c.semitones == 0
  /// Note.d.semitones == 2
  /// Note.f.sharp.semitones == 6
  /// Note.b.sharp.semitones == 12
  /// Note.c.flat.semitones == -1
  /// ```
  @override
  int get semitones => baseNote.semitones + accidental.semitones;

  /// The difference in semitones between this [Note] and [other].
  ///
  /// Example:
  /// ```dart
  /// Note.c.difference(Note.d) == 2
  /// Note.a.difference(Note.g) == -2
  /// Note.e.flat.difference(Note.b.flat) == -5
  /// ```
  @override
  int difference(Note other) => super.difference(other);

  /// This [Note] sharpened by 1 semitone.
  ///
  /// Example:
  /// ```dart
  /// Note.c.sharp == const Note(BaseNote.c, Accidental.sharp)
  /// Note.a.sharp == const Note(BaseNote.a, Accidental.sharp)
  /// ```
  Note get sharp => Note(baseNote, accidental + 1);

  /// This [Note] flattened by 1 semitone.
  ///
  /// Example:
  /// ```dart
  /// Note.e.flat == const Note(BaseNote.e, Accidental.flat)
  /// Note.f.flat == const Note(BaseNote.f, Accidental.flat)
  /// ```
  Note get flat => Note(baseNote, accidental - 1);

  /// This [Note] without an accidental (natural).
  ///
  /// Example:
  /// ```dart
  /// Note.g.flat.natural == Note.g
  /// Note.c.sharp.sharp.natural == Note.c
  /// Note.a.natural == Note.a
  /// ```
  Note get natural => Note(baseNote);

  /// The [TonalMode.major] [Key] from this [Note].
  ///
  /// Example:
  /// ```dart
  /// Note.c.major == const Key(Note.c, TonalMode.major)
  /// Note.e.flat.major == Key(Note.e.flat, TonalMode.major)
  /// ```
  Key get major => Key(this, TonalMode.major);

  /// The [TonalMode.minor] [Key] from this [Note].
  ///
  /// Example:
  /// ```dart
  /// Note.d.minor == const Key(Note.d, TonalMode.minor)
  /// Note.g.sharp.minor == Key(Note.g.sharp, TonalMode.minor)
  /// ```
  Key get minor => Key(this, TonalMode.minor);

  /// The [ChordPattern.diminishedTriad] on this [Note].
  ///
  /// Example:
  /// ```dart
  /// Note.a.diminishedTriad == Chord([Note.a, Note.c, Note.e.flat])
  /// Note.b.diminishedTriad == Chord([Note.b, Note.d, Note.f])
  /// ```
  Chord<Note> get diminishedTriad => ChordPattern.diminishedTriad.on(this);

  /// The [ChordPattern.minorTriad] on this [Note].
  ///
  /// Example:
  /// ```dart
  /// Note.e.minorTriad == Chord([Note.e, Note.g, Note.b])
  /// Note.f.sharp.minorTriad == Chord([Note.f.sharp, Note.a, Note.c.sharp])
  /// ```
  Chord<Note> get minorTriad => ChordPattern.minorTriad.on(this);

  /// The [ChordPattern.majorTriad] on this [Note].
  ///
  /// Example:
  /// ```dart
  /// Note.d.majorTriad == Chord([Note.d, Note.f.sharp, Note.a])
  /// Note.a.flat.majorTriad == Chord([Note.a.flat, Note.c, Note.e.flat])
  /// ```
  Chord<Note> get majorTriad => ChordPattern.majorTriad.on(this);

  /// The [ChordPattern.augmentedTriad] on this [Note].
  ///
  /// Example:
  /// ```dart
  /// Note.d.flat.augmentedTriad == Chord([Note.d.flat, Note.f, Note.a])
  /// Note.g.augmentedTriad == Chord([Note.g, Note.b, Note.d.sharp])
  /// ```
  Chord<Note> get augmentedTriad => ChordPattern.augmentedTriad.on(this);

  /// This [Note] respelled by [baseNote] while keeping the same number of
  /// [semitones].
  ///
  /// Example:
  /// ```dart
  /// Note.c.sharp.respellByBaseNote(BaseNote.d) == Note.d.flat
  /// Note.f.respellByBaseNote(BaseNote.e) == Note.e.sharp
  /// Note.g.respellByBaseNote(BaseNote.a) == Note.a.flat.flat
  /// ```
  @override
  Note respellByBaseNote(BaseNote baseNote) {
    final rawSemitones = semitones - baseNote.semitones;
    final deltaSemitones =
        rawSemitones +
        (rawSemitones.abs() > (chromaticDivisions * 0.5)
            ? chromaticDivisions * -rawSemitones.sign
            : 0);

    return Note(baseNote, Accidental(deltaSemitones));
  }

  /// This [Note] respelled by [BaseNote.ordinal] distance while keeping the
  /// same number of [semitones].
  ///
  /// Example:
  /// ```dart
  /// Note.g.flat.respellByOrdinalDistance(-1) == Note.f.sharp
  /// Note.e.sharp.respellByOrdinalDistance(2) == Note.g.flat.flat
  /// ```
  @override
  Note respellByOrdinalDistance(int distance) =>
      respellByBaseNote(BaseNote.fromOrdinal(baseNote.ordinal + distance));

  /// This [Note] respelled upwards while keeping the same number of
  /// [semitones].
  ///
  /// Example:
  /// ```dart
  /// Note.g.sharp.respelledUpwards == Note.a.flat
  /// Note.e.sharp.respelledUpwards == Note.f
  /// ```
  @override
  Note get respelledUpwards => super.respelledUpwards;

  /// This [Note] respelled downwards while keeping the same number of
  /// [semitones].
  ///
  /// Example:
  /// ```dart
  /// Note.g.flat.respelledDownwards == Note.f.sharp
  /// Note.c.respelledDownwards == Note.b.sharp
  /// ```
  @override
  Note get respelledDownwards => super.respelledDownwards;

  /// This [Note] respelled by [accidental] while keeping the same number of
  /// [semitones].
  ///
  /// When no respelling is possible with [accidental], the next closest
  /// spelling is returned.
  ///
  /// Example:
  /// ```dart
  /// Note.e.flat.respellByAccidental(Accidental.sharp) == Note.d.sharp
  /// Note.b.respellByAccidental(Accidental.flat) == Note.c.flat
  /// Note.g.respellByAccidental(Accidental.sharp) == Note.f.sharp.sharp
  /// ```
  @override
  Note respellByAccidental(Accidental accidental) {
    final baseNote = BaseNote.fromSemitones(semitones - accidental.semitones);
    if (baseNote != null) return Note(baseNote, accidental);

    if (accidental.isNatural) {
      return respellByAccidental(Accidental(this.accidental.semitones.sign));
    }

    return respellByAccidental(accidental.incrementBy(1));
  }

  /// This [Note] with the simplest [Accidental] spelling while keeping the
  /// same number of [semitones].
  ///
  /// Example:
  /// ```dart
  /// Note.e.sharp.respelledSimple == Note.f
  /// Note.d.flat.flat.respelledSimple == Note.c
  /// Note.f.sharp.sharp.sharp.respelledSimple == Note.g.sharp
  /// ```
  @override
  Note get respelledSimple => super.respelledSimple;

  /// This [Note] positioned in the given [octave] as a [Pitch].
  ///
  /// Example:
  /// ```dart
  /// Note.c.inOctave(3) == const Pitch(Note.c, octave: 3)
  /// Note.a.flat.inOctave(2) == Pitch(Note.a.flat, octave: 2)
  /// ```
  Pitch inOctave(int octave) => Pitch(this, octave: octave);

  /// The circle of fifths starting from this [Note] split by sharps (`up`) and
  /// flats (`down`).
  ///
  /// Example:
  /// ```dart
  /// Note.c.splitCircleOfFifths.up.take(6).toList()
  ///   == [Note.g, Note.d, Note.a, Note.e, Note.b, Note.f.sharp]
  ///
  /// Note.c.splitCircleOfFifths.down.take(4).toList()
  ///   == [Note.f, Note.b.flat, Note.e.flat, Note.a.flat]
  ///
  /// Note.a.splitCircleOfFifths.up.take(4).toList()
  ///   == [Note.e, Note.b, Note.f.sharp, Note.c.sharp]
  /// ```
  /// ---
  /// See also:
  /// * [circleOfFifths] for a continuous list version of [splitCircleOfFifths].
  ({Iterable<Note> up, Iterable<Note> down}) get splitCircleOfFifths => (
    up: Interval.P5.circleFrom(this).skip(1),
    down: Interval.P4.circleFrom(this).skip(1),
  );

  /// The continuous circle of fifths up to [distance] including this [Note],
  /// from flats to sharps.
  ///
  /// Example:
  /// ```dart
  /// Note.c.circleOfFifths(distance: 3)
  ///   == [Note.e.flat, Note.b.flat, Note.f, Note.c, Note.g, Note.d, Note.a]
  ///
  /// Note.a.circleOfFifths(distance: 3)
  ///   == [Note.c, Note.g, Note.d, Note.a, Note.e, Note.b, Note.f.sharp]
  /// ```
  ///
  /// It is equivalent to sorting an array of the same [Note]s using the
  /// [compareByFifthsDistance] comparator:
  ///
  /// ```dart
  /// Note.c.circleOfFifths(distance: 3)
  ///   == ScalePattern.dorian.on(Note.c).degrees.skip(1)
  ///        .sorted(Note.compareByFifthsDistance)
  /// ```
  /// ---
  /// See also:
  /// * [splitCircleOfFifths] for a different representation of the same
  ///   circle of fifths.
  List<Note> circleOfFifths({int distance = chromaticDivisions ~/ 2}) {
    final (:down, :up) = splitCircleOfFifths;

    return [
      ...down.take(distance).toList().reversed,
      this,
      ...up.take(distance),
    ];
  }

  /// The distance in relation to the circle of fifths.
  ///
  /// Example:
  /// ```dart
  /// Note.c.circleOfFifthsDistance == 0
  /// Note.d.circleOfFifthsDistance == 2
  /// Note.a.flat.circleOfFifthsDistance == -4
  /// ```
  int get circleOfFifthsDistance => Note.c.fifthsDistanceWith(this);

  /// The fifths distance between this [Note] and [other].
  ///
  /// Example:
  /// ```dart
  /// Note.c.fifthsDistanceWith(Note.e.flat) == -3
  /// Note.f.sharp.fifthsDistanceWith(Note.b) == -1
  /// Note.a.flat.fifthsDistanceWith(Note.c.sharp) == 11
  /// ```
  int fifthsDistanceWith(Note other) =>
      Interval.P5.circleDistance(from: this, to: other).$1;

  /// The [Interval] between this [Note] and [other].
  ///
  /// Example:
  /// ```dart
  /// Note.c.interval(Note.d) == Interval.m2
  /// Note.d.interval(Note.a.flat) == Interval.d5
  /// ```
  @override
  Interval interval(Note other) => Interval.fromSizeAndSemitones(
    baseNote.intervalSize(other.baseNote),
    difference(other) % chromaticDivisions,
  );

  /// Transposes this [Note] by [interval].
  ///
  /// Example:
  /// ```dart
  /// Note.c.transposeBy(Interval.tritone) == Note.f.sharp
  /// Note.a.transposeBy(-Interval.M2) == Note.g
  /// ```
  @override
  Note transposeBy(Interval interval) {
    final transposedBaseNote = baseNote.transposeBySize(interval.size);
    final positiveDifference =
        interval.isDescending
            ? transposedBaseNote.positiveDifference(baseNote)
            : baseNote.positiveDifference(transposedBaseNote);

    final accidentalSemitones =
        (accidental.semitones * interval.size.sign) +
        ((interval.semitones * interval.size.sign) - positiveDifference);
    final semitonesOctaveMod =
        accidentalSemitones -
        chromaticDivisions * ((interval.size.abs() - 1) ~/ 7);

    return Note(
      transposedBaseNote,
      Accidental(semitonesOctaveMod * interval.size.sign),
    );
  }

  /// The string representation of this [Note] based on [system].
  ///
  /// See [NoteNotation] for all system implementations.
  ///
  /// Example:
  /// ```dart
  /// Note.d.flat.toString() == 'D♭'
  /// Note.d.flat.toString(system: NoteNotation.romance) == 'Re♭'
  /// Note.d.flat.toString(system: NoteNotation.german) == 'Des'
  /// ```
  @override
  String toString({NoteNotation system = NoteNotation.english}) =>
      system.note(this);

  @override
  bool operator ==(Object other) =>
      other is Note &&
      baseNote == other.baseNote &&
      accidental == other.accidental;

  @override
  int get hashCode => Object.hash(baseNote, accidental);

  @override
  int compareTo(Note other) => compareMultiple(_comparators(this, other));
}

/// The abstraction for [Note] notation systems.
@immutable
abstract class NoteNotation {
  /// Creates a new [NoteNotation].
  const NoteNotation();

  /// The English alphabetic [NoteNotation] system.
  static const english = EnglishNoteNotation();

  /// The German alphabetic [NoteNotation] system.
  static const german = GermanNoteNotation();

  /// The Romance solmization [NoteNotation] system.
  static const romance = RomanceNoteNotation();

  /// The Shearer solmization [NoteNotation] system.
  static const shearer = ShearerNoteNotation();

  /// The string notation for [note].
  String note(Note note) =>
      note.baseNote.toString(system: this) +
      note.accidental.toString(system: this);

  /// The string notation for [baseNote].
  String baseNote(BaseNote baseNote) => baseNote.name;

  /// The string notation for [accidental].
  String accidental(Accidental accidental) => accidental.symbol;

  /// The string notation for [tonalMode].
  String tonalMode(TonalMode tonalMode) => tonalMode.name;

  /// The string notation for [key].
  String key(Key key) {
    final note = key.note.toString(system: this);
    final mode = key.mode.toString(system: this);

    return '$note $mode';
  }
}

/// The English alphabetic [Note] notation system.
final class EnglishNoteNotation extends NoteNotation {
  /// Whether a natural [Note] should be represented with the
  /// [Accidental.natural] symbol.
  final bool showNatural;

  /// Creates a new [EnglishNoteNotation].
  const EnglishNoteNotation({this.showNatural = false});

  @override
  String baseNote(BaseNote baseNote) => baseNote.name.toUpperCase();

  @override
  String accidental(Accidental accidental) =>
      !showNatural && accidental.isNatural ? '' : accidental.symbol;
}

/// The German alphabetic [Note] notation system.
///
/// See [Versetzungszeichen](https://de.wikipedia.org/wiki/Versetzungszeichen).
final class GermanNoteNotation extends NoteNotation {
  /// Creates a new [GermanNoteNotation].
  const GermanNoteNotation();

  @override
  String note(Note note) => switch (note) {
    Note(baseNote: BaseNote.b, accidental: Accidental.flat) => 'B',
    // Flattened notes.
    Note(:final baseNote, :final accidental) when accidental.isFlat =>
      switch (baseNote) {
        BaseNote.a || BaseNote.e =>
          baseNote.toString(system: this) +
              accidental.toString(system: this).substring(1),
        _ => super.note(note),
      },
    // Sharpened and natural notes.
    final note => super.note(note),
  };

  @override
  String baseNote(BaseNote baseNote) => switch (baseNote) {
    BaseNote.b => 'H',
    BaseNote(:final name) => name.toUpperCase(),
  };

  @override
  String accidental(Accidental accidental) =>
      (accidental.isFlat ? 'es' : 'is') * accidental.semitones.abs();

  @override
  String tonalMode(TonalMode tonalMode) => switch (tonalMode) {
    TonalMode.major => 'Dur',
    TonalMode.minor => 'Moll',
  };

  @override
  String key(Key key) {
    final note = key.note.toString(system: this);
    final mode = key.mode.toString(system: this).toLowerCase();
    final casedNote = switch (key.mode) {
      TonalMode.major => note,
      TonalMode.minor => note.toLowerCase(),
    };

    return '$casedNote-$mode';
  }
}

/// The Romance alphabetic [Note] notation system.
final class RomanceNoteNotation extends NoteNotation {
  /// Whether a natural [Note] should be represented with the
  /// [Accidental.natural] symbol.
  final bool showNatural;

  /// Creates a new [RomanceNoteNotation].
  const RomanceNoteNotation({this.showNatural = false});

  @override
  String baseNote(BaseNote baseNote) => switch (baseNote) {
    BaseNote.c => 'Do',
    BaseNote.d => 'Re',
    BaseNote.e => 'Mi',
    BaseNote.f => 'Fa',
    BaseNote.g => 'Sol',
    BaseNote.a => 'La',
    BaseNote.b => 'Si',
  };

  @override
  String accidental(Accidental accidental) =>
      !showNatural && accidental.isNatural ? '' : accidental.symbol;

  @override
  String tonalMode(TonalMode tonalMode) => switch (tonalMode) {
<<<<<<< HEAD
    TonalMode.major => 'maggiore',
    TonalMode.minor => 'minore',
  };
}

/// A list of notes extension.
extension Notes on List<Note> {
  /// Flattens all notes on this [List].
  List<Note> get flat => map((note) => note.flat).toList();

  /// Sharpens all notes on this [List].
  List<Note> get sharp => map((note) => note.sharp).toList();

  /// Makes all notes on this [List] natural.
  List<Note> get natural => map((note) => note.natural).toList();
=======
        TonalMode.major => 'maggiore',
        TonalMode.minor => 'minore',
      };
}

/// The Shearer notation system.
final class ShearerNoteNotation extends NoteNotation {
  /// Creates a new [ShearerNoteNotation].
  const ShearerNoteNotation();

  @override
  String note(Note note) {
    final baseNote = note.baseNote.toString(system: this);
    if (note.accidental.isNatural) return baseNote;

    return baseNote[0] + note.accidental.toString(system: this);
  }

  @override
  String baseNote(BaseNote baseNote) => switch (baseNote) {
        BaseNote.c => 'do',
        BaseNote.d => 're',
        BaseNote.e => 'mi',
        BaseNote.f => 'fa',
        BaseNote.g => 'so',
        BaseNote.a => 'la',
        BaseNote.b => 'ti',
      };

  @override
  String accidental(Accidental accidental) => switch (accidental) {
        Accidental.doubleFlat => 'aw',
        Accidental.flat => 'e',
        Accidental.sharp => 'i',
        Accidental.doubleSharp => 'ai',
        _ => '',
      };
>>>>>>> c39f4d9f
}<|MERGE_RESOLUTION|>--- conflicted
+++ resolved
@@ -580,7 +580,6 @@
 
   @override
   String tonalMode(TonalMode tonalMode) => switch (tonalMode) {
-<<<<<<< HEAD
     TonalMode.major => 'maggiore',
     TonalMode.minor => 'minore',
   };
@@ -596,10 +595,6 @@
 
   /// Makes all notes on this [List] natural.
   List<Note> get natural => map((note) => note.natural).toList();
-=======
-        TonalMode.major => 'maggiore',
-        TonalMode.minor => 'minore',
-      };
 }
 
 /// The Shearer notation system.
@@ -634,5 +629,4 @@
         Accidental.doubleSharp => 'ai',
         _ => '',
       };
->>>>>>> c39f4d9f
 }