import 'package:meta/meta.dart' show immutable;
import 'package:music_notes/utils.dart';

import '../enharmonic.dart';
import '../harmony/chord.dart';
import '../harmony/chord_pattern.dart';
import '../interval/interval.dart';
import '../interval/size.dart';
import '../music.dart';
import '../scalable.dart';
import '../tuning/cent.dart';
import '../tuning/equal_temperament.dart';
import '../tuning/temperature.dart';
import '../tuning/tuning_fork.dart';
import '../tuning/tuning_system.dart';
import 'accidental.dart';
import 'base_note.dart';
import 'closest_pitch.dart';
import 'frequency.dart';
import 'note.dart';
import 'pitch_class.dart';

/// A note in the octave range.
///
/// ---
/// See also:
/// * [Note].
/// * [PitchClass].
/// * [Frequency].
/// * [ClosestPitch].
@immutable
final class Pitch extends Scalable<Pitch> implements Comparable<Pitch> {
  /// The note inside the octave.
  final Note note;

  /// The octave where the [note] is positioned.
  final int octave;

  /// Creates a new [Pitch] from [note] and [octave].
  const Pitch(this.note, {required this.octave});

  /// The reference [Pitch].
  static const reference = Pitch(Note.a, octave: referenceOctave);

  /// The reference octave.
  static const referenceOctave = 4;

  static const _superPrime = '′';
  static const _superPrimeAlt = "'";
  static const _subPrime = '͵';
  static const _subPrimeAlt = ',';

  static const _primeSymbols = [
    _superPrime,
    _superPrimeAlt,
    _subPrime,
    _subPrimeAlt,
  ];

  static final _scientificNotationRegExp = RegExp(r'^(.+?)([-]?\d+)$');
  static final _helmholtzNotationRegExp =
      RegExp('(^[A-Ga-g${Accidental.symbols.join()}]+)'
          '(${[for (final symbol in _primeSymbols) '$symbol+'].join('|')})?\$');

  /// Parse [source] as a [Pitch] and return its value.
  ///
  /// If the [source] string does not contain a valid [Pitch], a
  /// [FormatException] is thrown.
  ///
  /// Example:
  /// ```dart
  /// Pitch.parse('F#3') == Note.f.sharp.inOctave(3)
  /// Pitch.parse("c'") == Note.c.inOctave(4)
  /// Pitch.parse('z') // throws a FormatException
  /// ```
  factory Pitch.parse(String source) {
    final scientificNotationMatch =
        _scientificNotationRegExp.firstMatch(source);
    if (scientificNotationMatch != null) {
      return Pitch(
        Note.parse(scientificNotationMatch[1]!),
        octave: int.parse(scientificNotationMatch[2]!),
      );
    }

    final helmholtzNotationMatch = _helmholtzNotationRegExp.firstMatch(source);
    if (helmholtzNotationMatch != null) {
      const middleOctave = 3;
      final notePart = helmholtzNotationMatch[1]!;
      final primes = helmholtzNotationMatch[2]?.split('');
      final octave = notePart[0].isUpperCase
          ? switch (primes?.first) {
              '' || null => middleOctave - 1,
              _subPrime || _subPrimeAlt => middleOctave - primes!.length - 1,
              _ => throw FormatException('Invalid Pitch', source),
            }
          : switch (primes?.first) {
              '' || null => middleOctave,
              _superPrime || _superPrimeAlt => middleOctave + primes!.length,
              _ => throw FormatException('Invalid Pitch', source),
            };

      return Pitch(Note.parse(notePart), octave: octave);
    }

    throw FormatException('Invalid Pitch', source);
  }

  /// The [octave] that corresponds to the semitones from root height.
  ///
  /// Example:
  /// ```dart
  /// Pitch.octaveFromSemitones(1) == 0
  /// Pitch.octaveFromSemitones(34) == 2
  /// Pitch.octaveFromSemitones(49) == 4
  /// ```
  static int octaveFromSemitones(int semitones) =>
      (semitones / chromaticDivisions).floor();

  /// The number of semitones of this [Pitch] from C0 (root).
  ///
  /// Example:
  /// ```dart
  /// Note.a.inOctave(4).semitones == 57
  /// Note.b.sharp.inOctave(3).semitones == 48
  /// Note.c.inOctave(4).semitones == 48
  /// Note.c.inOctave(0).semitones == 0
  /// ```
  @override
  int get semitones => note.semitones + octave * chromaticDivisions;

  static const _lowerMidiPitch = Pitch(Note.c, octave: -1);
  static const _higherMidiPitch = Pitch(Note.g, octave: 9);

  /// The MIDI number (an integer from 0 to 127) of this [Pitch],
  /// or `null` for pitches out of the MIDI range.
  ///
  /// See [MIDI](https://en.wikipedia.org/wiki/MIDI) and
  /// [Musical note](https://en.wikipedia.org/wiki/Musical_note#Scientific_versus_Helmholtz_pitch_notation).
  ///
  /// Example:
  /// ```dart
  /// Note.c.inOctave(-1).midiNumber == 0
  /// Note.a.inOctave(4).midiNumber == 69
  /// Note.g.inOctave(9).midiNumber == 127
  /// Note.a.flat.inOctave(9).midiNumber == null
  /// ```
  int? get midiNumber {
    if (this case < _lowerMidiPitch || > _higherMidiPitch) return null;

    return semitones + chromaticDivisions;
  }

  /// The difference in semitones between this [Pitch] and [other].
  ///
  /// Example:
  /// ```dart
  /// Note.c.inOctave(4).difference(Note.d.inOctave(4)) == 2
  /// Note.e.flat.inOctave(4).difference(Note.b.flat.inOctave(4)) == 7
  /// Note.a.inOctave(4).difference(Note.g.inOctave(4)) == -2
  /// ```
  @override
  int difference(Pitch other) => other.semitones - semitones;

  /// The [ChordPattern.diminishedTriad] on this [Pitch].
  ///
  /// Example:
  /// ```dart
  /// Note.a.inOctave(3).diminishedTriad
  ///   == Chord([
  ///        Note.a.inOctave(3),
  ///        Note.c.inOctave(4),
  ///        Note.e.flat.inOctave(4),
  ///      ])
  ///
  /// Note.b.inOctave(3).diminishedTriad
  ///   == Chord([
  ///        Note.b.inOctave(3),
  ///        Note.d.inOctave(4),
  ///        Note.f.inOctave(4),
  ///      ])
  /// ```
  Chord<Pitch> get diminishedTriad => ChordPattern.diminishedTriad.on(this);

  /// The [ChordPattern.minorTriad] on this [Pitch].
  ///
  /// Example:
  /// ```dart
  /// Note.e.inOctave(4).minorTriad
  ///   == Chord([
  ///        Note.e.inOctave(4),
  ///        Note.g.inOctave(4),
  ///        Note.b.inOctave(4),
  ///      ])
  ///
  /// Note.f.sharp.inOctave(3).minorTriad
  ///   == Chord([
  ///        Note.f.sharp.inOctave(3),
  ///        Note.a.inOctave(3),
  ///        Note.c.sharp.inOctave(4)
  ///      ])
  /// ```
  Chord<Pitch> get minorTriad => ChordPattern.minorTriad.on(this);

  /// The [ChordPattern.majorTriad] on this [Pitch].
  ///
  /// Example:
  /// ```dart
  /// Note.d.inOctave(3).majorTriad
  ///   == Chord([
  ///        Note.d.inOctave(3),
  ///        Note.f.sharp.inOctave(3),
  ///        Note.a.inOctave(3),
  ///      ])
  ///
  /// Note.a.flat.inOctave(4).majorTriad
  ///   == Chord([
  ///        Note.a.flat.inOctave(4),
  ///        Note.c.inOctave(5),
  ///        Note.e.flat.inOctave(5),
  ///      ])
  /// ```
  Chord<Pitch> get majorTriad => ChordPattern.majorTriad.on(this);

  /// The [ChordPattern.augmentedTriad] on this [Pitch].
  ///
  /// Example:
  /// ```dart
  /// Note.d.flat.inOctave(4).augmentedTriad
  ///   == Chord([
  ///        Note.d.flat.inOctave(4),
  ///        Note.f.inOctave(4),
  ///        Note.a.inOctave(4),
  ///      ])
  ///
  /// Note.g.inOctave(5).augmentedTriad
  ///   == Chord([
  ///        Note.g.inOctave(5),
  ///        Note.b.inOctave(5),
  ///        Note.d.sharp.inOctave(6),
  ///      ])
  /// ```
  Chord<Pitch> get augmentedTriad => ChordPattern.augmentedTriad.on(this);

  /// This [Pitch] respelled by [baseNote] while keeping the
  /// same number of [semitones].
  ///
  /// Example:
  /// ```dart
  /// Note.b.sharp.inOctave(4).respellByBaseNote(BaseNote.c)
  ///   == Note.c.inOctave(5)
  /// Note.f.inOctave(5).respellByBaseNote(BaseNote.e)
  ///   == Note.e.sharp.inOctave(5)
  /// Note.g.inOctave(3).respellByBaseNote(BaseNote.a)
  ///   == Note.a.flat.flat.inOctave(3)
  /// ```
  Pitch respellByBaseNote(BaseNote baseNote) {
    final respelledNote = note.respellByBaseNote(baseNote);

    return Pitch(
      respelledNote,
      octave: octaveFromSemitones(
        _semitonesWithoutAccidental(semitones, respelledNote),
      ),
    );
  }

  /// This [Pitch] respelled by [BaseNote.ordinal] distance while keeping the
  /// same number of [semitones].
  ///
  /// Example:
  /// ```dart
  /// Note.g.flat.inOctave(4).respellByOrdinalDistance(-1)
  ///   == Note.f.sharp.inOctave(4)
  /// Note.e.sharp.inOctave(4).respellByOrdinalDistance(2)
  ///   == Note.g.flat.flat.inOctave(4)
  /// ```
  Pitch respellByOrdinalDistance(int distance) =>
      respellByBaseNote(BaseNote.fromOrdinal(note.baseNote.ordinal + distance));

  /// This [Pitch] respelled upwards while keeping the same number of
  /// [semitones].
  ///
  /// Example:
  /// ```dart
  /// Note.g.sharp.inOctave(4).respelledUpwards == Note.a.flat.inOctave(4)
  /// Note.e.sharp.inOctave(4).respelledUpwards == Note.f.inOctave(4)
  /// ```
  Pitch get respelledUpwards => respellByOrdinalDistance(1);

  /// This [Pitch] respelled downwards while keeping the same number of
  /// [semitones].
  ///
  /// Example:
  /// ```dart
  /// Note.g.flat.inOctave(4).respelledDownwards == Note.f.sharp.inOctave(4)
  /// Note.c.inOctave(4).respelledDownwards == Note.b.sharp.inOctave(4)
  /// ```
  Pitch get respelledDownwards => respellByOrdinalDistance(-1);

  /// This [Pitch] respelled by [accidental] while keeping the same number of
  /// [semitones].
  ///
  /// When no respelling is possible with [accidental], the next closest
  /// spelling is returned.
  ///
  /// Example:
  /// ```dart
  /// Note.e.flat.inOctave(4).respellByAccidental(Accidental.sharp)
  ///   == Note.d.sharp.inOctave(4)
  /// Note.b.inOctave(4).respellByAccidental(Accidental.flat)
  ///   == Note.c.flat.inOctave(5)
  /// Note.g.inOctave(4).respellByAccidental(Accidental.sharp)
  ///   == Note.f.sharp.sharp.inOctave(4)
  /// ```
  Pitch respellByAccidental(Accidental accidental) {
    final respelledNote = note.respellByAccidental(accidental);

    return Pitch(
      respelledNote,
      octave: octaveFromSemitones(
        _semitonesWithoutAccidental(semitones, respelledNote),
      ),
    );
  }

  /// This [Pitch] with the simplest [Accidental] spelling while keeping the
  /// same number of [semitones].
  ///
  /// Example:
  /// ```dart
  /// Note.e.sharp.inOctave(4).respelledSimple == Note.f.inOctave(4)
  /// Note.d.flat.flat.inOctave(4).respelledSimple == Note.c.inOctave(4)
  /// Note.f.sharp.sharp.sharp.inOctave(4).respelledSimple
  ///   == Note.g.sharp.inOctave(4)
  /// ```
  Pitch get respelledSimple => respellByAccidental(Accidental.natural);

  /// We don’t want to take the accidental into account when
  /// calculating the octave height, as it depends on the note name.
  /// This correctly handles cases with the same number of semitones
  /// but in different octaves (e.g., B♯3 but C4, or C♭4 but B3).
  static int _semitonesWithoutAccidental(int semitones, Note referenceNote) =>
      semitones - referenceNote.accidental.semitones;

  @override
  bool isEnharmonicWith(Enharmonic<PitchClass> other) =>
      semitones == other.semitones;

  /// Transposes this [Pitch] by [interval].
  ///
  /// Example:
  /// ```dart
  /// Note.g.inOctave(4).transposeBy(Interval.P5) == Note.d.inOctave(5)
  /// Note.d.flat.inOctave(2).transposeBy(-Interval.M2)
  ///   == Note.c.flat.inOctave(2)
  /// ```
  @override
  Pitch transposeBy(Interval interval) {
    final transposedNote = note.transposeBy(interval);

    return Pitch(
      transposedNote,
      octave: octaveFromSemitones(
        _semitonesWithoutAccidental(
          semitones + interval.semitones,
          transposedNote,
        ),
      ),
    );
  }

  /// The interval between this [Pitch] and [other].
  ///
  /// Example:
  /// ```dart
  /// Note.g.inOctave(4).interval(Note.d.inOctave(5)) == Interval.P5
  /// Note.a.flat.inOctave(3).interval(Note.d.inOctave(4)) == Interval.A4
  /// ```
  @override
  Interval interval(Pitch other) {
    final ordinalDelta = other.note.baseNote.ordinal - note.baseNote.ordinal;
    final intervalSize = ordinalDelta + ordinalDelta.nonZeroSign;
    final octaveShift =
        (7 + (intervalSize.isNegative ? 2 : 0)) * (other.octave - octave);

    return Interval.fromSemitones(
      Size(intervalSize + octaveShift),
      difference(other),
    );
  }

  /// The [Frequency] of this [Pitch] from [tuningSystem] and [temperature].
  ///
  /// Example:
  /// ```dart
  /// Note.a.inOctave(4).frequency() == const Frequency(440)
  /// Note.c.inOctave(4).frequency() == const Frequency(261.63)
  ///
  /// Note.b.flat.inOctave(4).frequency(
  ///   tuningSystem: EqualTemperament.edo12(
  ///     fork: Pitch.reference.at(const Frequency(438)),
  ///   ),
  /// ) == const Frequency(464.04)
  ///
  /// Note.a.inOctave(4).frequency(
  ///   tuningSystem: const EqualTemperament.edo12(fork: TuningFork.c256),
  /// ) == const Frequency(430.54)
  ///
  /// Note.a.inOctave(4).frequency(temperature: const Celsius(18))
  ///   == const Frequency(438.46)
  /// Note.a.inOctave(4).frequency(temperature: const Celsius(24))
  ///   == const Frequency(443.08)
  /// ```
  ///
  /// This method and [Frequency.closestPitch] are inverses of each other for a
  /// specific `pitch`.
  ///
  /// ```dart
  /// final reference = Note.a.inOctave(5);
  /// reference.frequency().closestPitch().pitch == reference;
  /// ```
  Frequency frequency({
    TuningSystem tuningSystem = const EqualTemperament.edo12(),
    Celsius temperature = Celsius.reference,
    Celsius referenceTemperature = Celsius.reference,
  }) =>
      Frequency(tuningSystem.fork.frequency * tuningSystem.ratio(this))
          .at(temperature, referenceTemperature);

  /// Creates a new [TuningFork] from this [Pitch] at a given [frequency].
  ///
  /// Example:
  /// ```dart
  /// Pitch.reference.at(const Frequency(440)) == TuningFork.a440
  /// Note.c.inOctave(4).at(const Frequency(256)) == TuningFork.c256
  /// ```
  TuningFork at(Frequency frequency) => TuningFork(this, frequency);

  /// The [ClosestPitch] set of harmonics series [upToIndex] from this [Pitch]
  /// from [tuningSystem] and [temperature].
  ///
  /// Example:
  /// ```dart
  /// Note.c.inOctave(1).harmonics(upToIndex: 15).toString()
  ///   == '{C1, C2, G2+2, C3, E3-14, G3+2, A♯3-31, C4, D4+4, '
  ///     'E4-14, F♯4-49, G4+2, A♭4+41, A♯4-31, B4-12, C5}'
  /// ```
  Set<ClosestPitch> harmonics({
    required int upToIndex,
    TuningSystem tuningSystem = const EqualTemperament.edo12(),
    Celsius temperature = Celsius.reference,
    Celsius referenceTemperature = Celsius.reference,
  }) =>
      frequency(
        tuningSystem: tuningSystem,
        // we deliberately omit the temperature here, as the subsequent call to
        // `Frequency.closestPitch` will already take it into account.
      )
          .harmonics(upToIndex: upToIndex)
          .map(
<<<<<<< HEAD
            (frequency) => frequency
                .closestPitch(
                  tuningSystem: tuningSystem,
                  temperature: temperature,
                )
                .respelledSimple,
=======
            (frequency) => frequency.closestPitch(
              tuningSystem: tuningSystem,
              temperature: temperature,
              referenceTemperature: referenceTemperature,
            ),
>>>>>>> 495b8692
          )
          .toSet();

  /// The string representation of this [Pitch] based on [system].
  ///
  /// See [PitchNotation] for all system implementations.
  ///
  /// Example:
  /// ```dart
  /// Note.c.inOctave(4).toString() == 'C4'
  /// Note.a.inOctave(3).toString() == 'A3'
  /// Note.b.flat.inOctave(1).toString() == 'B♭1'
  ///
  /// Note.c.inOctave(4).toString(system: PitchNotation.helmholtz) == 'c′'
  /// Note.a.inOctave(3).toString(system: PitchNotation.helmholtz) == 'a'
  /// Note.b.flat.inOctave(1).toString(system: PitchNotation.helmholtz) == 'B♭͵'
  /// ```
  @override
  String toString({PitchNotation system = PitchNotation.scientific}) =>
      system.pitch(this);

  /// Adds [cents] to this [Pitch], creating a new [ClosestPitch].
  ///
  /// Example:
  /// ```dart
  /// (Note.f.sharp.inOctave(4) + const Cent(4.1)).toString() == 'F♯4+4'
  /// (Note.e.flat.inOctave(3) + const Cent(-27.8)).toString() == 'E♭3-28'
  /// ```
  ClosestPitch operator +(Cent cents) => ClosestPitch(this, cents: cents);

  /// Subtracts [cents] from this [Pitch], creating a new [ClosestPitch].
  ///
  /// Example:
  /// ```dart
  /// (Note.g.flat.inOctave(5) - const Cent(16.01)).toString() == 'G♭5-16'
  /// (Note.c.inOctave(4) - const Cent(-6)).toString() == 'C4+6'
  /// ```
  ClosestPitch operator -(Cent cents) => ClosestPitch(this, cents: -cents);

  /// Whether this [Pitch] is lower than [other].
  ///
  /// Example:
  /// ```dart
  /// Note.c.inOctave(4) < Note.c.inOctave(5) == true
  /// Note.a.inOctave(5) < Note.g.inOctave(4) == false
  /// Note.d.inOctave(4) < Note.d.inOctave(4) == false
  /// ```
  bool operator <(Pitch other) => semitones < other.semitones;

  /// Whether this [Pitch] is lower than or equal to [other].
  ///
  /// Example:
  /// ```dart
  /// Note.c.inOctave(4) <= Note.c.inOctave(5) == true
  /// Note.a.inOctave(5) <= Note.g.inOctave(4) == false
  /// Note.d.inOctave(4) <= Note.d.inOctave(4) == true
  /// ```
  bool operator <=(Pitch other) => semitones <= other.semitones;

  /// Whether this [Pitch] is higher than [other].
  ///
  /// Example:
  /// ```dart
  /// Note.c.inOctave(5) > Note.c.inOctave(4) == true
  /// Note.a.inOctave(4) > Note.g.inOctave(5) == false
  /// Note.d.inOctave(4) > Note.d.inOctave(4) == false
  /// ```
  bool operator >(Pitch other) => semitones > other.semitones;

  /// Whether this [Pitch] is higher than or equal to [other].
  ///
  /// Example:
  /// ```dart
  /// Note.c.inOctave(5) >= Note.c.inOctave(4) == true
  /// Note.a.inOctave(4) >= Note.g.inOctave(5) == false
  /// Note.d.inOctave(4) >= Note.d.inOctave(4) == true
  /// ```
  bool operator >=(Pitch other) => semitones >= other.semitones;

  @override
  bool operator ==(Object other) =>
      other is Pitch && note == other.note && octave == other.octave;

  @override
  int get hashCode => Object.hash(note, octave);

  @override
  int compareTo(Pitch other) => compareMultiple([
        () => octave.compareTo(other.octave),
        () => note.compareTo(other.note),
      ]);
}

/// The abstraction for [Pitch] notation systems.
@immutable
abstract class PitchNotation {
  /// Creates a new [PitchNotation].
  const PitchNotation();

  /// The scientific [PitchNotation] system.
  static const scientific = ScientificPitchNotation();

  /// The Helmholtz [PitchNotation] system.
  static const helmholtz = HelmholtzPitchNotation.english;

  /// The string representation for [pitch].
  String pitch(Pitch pitch);
}

/// The scientific [Pitch] notation system.
///
/// See [scientific pitch notation](https://en.wikipedia.org/wiki/Scientific_pitch_notation).
final class ScientificPitchNotation extends PitchNotation {
  /// Creates a new [ScientificPitchNotation].
  const ScientificPitchNotation();

  @override
  String pitch(Pitch pitch) => '${pitch.note}${pitch.octave}';
}

/// The Helmholtz [Pitch] notation system.
///
/// See [Helmholtz’s pitch notation](https://en.wikipedia.org/wiki/Helmholtz_pitch_notation).
final class HelmholtzPitchNotation extends PitchNotation {
  /// The [NoteNotation] system for the [Pitch.note] part.
  final NoteNotation noteSystem;

  /// Creates a new [HelmholtzPitchNotation].
  const HelmholtzPitchNotation({this.noteSystem = NoteNotation.english});

  /// The [NoteNotation.english] variant of this [HelmholtzPitchNotation].
  static const english = HelmholtzPitchNotation();

  /// The [NoteNotation.german] variant of this [HelmholtzPitchNotation].
  static const german = HelmholtzPitchNotation(noteSystem: NoteNotation.german);

  /// The [NoteNotation.romance] variant of this [HelmholtzPitchNotation].
  static const romance =
      HelmholtzPitchNotation(noteSystem: NoteNotation.romance);

  @override
  String pitch(Pitch pitch) {
    final note = pitch.note.toString(system: noteSystem);

    return pitch.octave >= 3
        ? '${note.toLowerCase()}${Pitch._superPrime * (pitch.octave - 3)}'
        : '$note${Pitch._subPrime * (pitch.octave - 2).abs()}';
  }
}<|MERGE_RESOLUTION|>--- conflicted
+++ resolved
@@ -459,20 +459,13 @@
       )
           .harmonics(upToIndex: upToIndex)
           .map(
-<<<<<<< HEAD
             (frequency) => frequency
                 .closestPitch(
                   tuningSystem: tuningSystem,
                   temperature: temperature,
+                  referenceTemperature: referenceTemperature,
                 )
                 .respelledSimple,
-=======
-            (frequency) => frequency.closestPitch(
-              tuningSystem: tuningSystem,
-              temperature: temperature,
-              referenceTemperature: referenceTemperature,
-            ),
->>>>>>> 495b8692
           )
           .toSet();
 
