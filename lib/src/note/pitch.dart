--- conflicted
+++ resolved
@@ -1,7 +1,6 @@
 import 'package:meta/meta.dart' show immutable;
 import 'package:music_notes/utils.dart';
 
-import '../enharmonic.dart';
 import '../harmony/chord.dart';
 import '../harmony/chord_pattern.dart';
 import '../interval/interval.dart';
@@ -11,8 +10,6 @@
 import '../scalable.dart';
 import '../tuning/cent.dart';
 import '../tuning/equal_temperament.dart';
-import '../tuning/temperature.dart';
-import '../tuning/tuning_fork.dart';
 import '../tuning/tuning_system.dart';
 import 'accidental.dart';
 import 'base_note.dart';
@@ -40,13 +37,473 @@
   /// Creates a new [Pitch] from [note] and [octave].
   const Pitch(this.note, {required this.octave});
 
-<<<<<<< HEAD
-=======
-  /// The reference [Pitch].
-  static const reference = Pitch(Note.a, octave: referenceOctave);
-
-  /// The reference octave.
-  static const referenceOctave = 4;
+  /// Parse [source] as a [Pitch] and return its value.
+  ///
+  /// If the [source] string does not contain a valid [Pitch], a
+  /// [FormatException] is thrown.
+  ///
+  /// Example:
+  /// ```dart
+  /// Pitch.parse('F#3') == Note.f.sharp.inOctave(3)
+  /// Pitch.parse("c'") == Note.c.inOctave(4)
+  /// Pitch.parse('z') // throws a FormatException
+  /// ```
+  factory Pitch.parse(
+    String source, {
+    List<PitchNotation> chain = PitchNotation._chain,
+  }) =>
+      chain.parse(source);
+
+  /// The [octave] that corresponds to the semitones from root height.
+  ///
+  /// Example:
+  /// ```dart
+  /// Pitch.octaveFromSemitones(1) == 0
+  /// Pitch.octaveFromSemitones(34) == 2
+  /// Pitch.octaveFromSemitones(49) == 4
+  /// ```
+  static int octaveFromSemitones(int semitones) =>
+      (semitones / chromaticDivisions).floor();
+
+  /// The number of semitones of this [Pitch] from C0 (root).
+  ///
+  /// Example:
+  /// ```dart
+  /// Note.a.inOctave(4).semitones == 57
+  /// Note.b.sharp.inOctave(3).semitones == 48
+  /// Note.c.inOctave(4).semitones == 48
+  /// Note.c.inOctave(0).semitones == 0
+  /// ```
+  @override
+  int get semitones => note.semitones + octave * chromaticDivisions;
+
+  static const _lowerMidiPitch = Pitch(Note.c, octave: -1);
+  static const _higherMidiPitch = Pitch(Note.g, octave: 9);
+
+  /// The MIDI number (an integer from 0 to 127) of this [Pitch],
+  /// or `null` for pitches out of the MIDI range.
+  ///
+  /// See [MIDI](https://en.wikipedia.org/wiki/MIDI) and
+  /// [Musical note](https://en.wikipedia.org/wiki/Musical_note#Scientific_versus_Helmholtz_pitch_notation).
+  ///
+  /// Example:
+  /// ```dart
+  /// Note.c.inOctave(-1).midiNumber == 0
+  /// Note.a.inOctave(4).midiNumber == 69
+  /// Note.g.inOctave(9).midiNumber == 127
+  /// Note.a.flat.inOctave(9).midiNumber == null
+  /// ```
+  int? get midiNumber {
+    if (this case < _lowerMidiPitch || > _higherMidiPitch) return null;
+
+    return semitones + chromaticDivisions;
+  }
+
+  /// The difference in semitones between this [Pitch] and [other].
+  ///
+  /// Example:
+  /// ```dart
+  /// Note.c.inOctave(4).difference(Note.d.inOctave(4)) == 2
+  /// Note.e.flat.inOctave(4).difference(Note.b.flat.inOctave(4)) == 7
+  /// Note.a.inOctave(4).difference(Note.g.inOctave(4)) == -2
+  /// ```
+  @override
+  int difference(Pitch other) => other.semitones - semitones;
+
+  /// The [ChordPattern.diminishedTriad] on this [Pitch].
+  ///
+  /// Example:
+  /// ```dart
+  /// Note.a.inOctave(3).diminishedTriad
+  ///   == Chord([
+  ///        Note.a.inOctave(3),
+  ///        Note.c.inOctave(4),
+  ///        Note.e.flat.inOctave(4),
+  ///      ])
+  ///
+  /// Note.b.inOctave(3).diminishedTriad
+  ///   == Chord([
+  ///        Note.b.inOctave(3),
+  ///        Note.d.inOctave(4),
+  ///        Note.f.inOctave(4),
+  ///      ])
+  /// ```
+  Chord<Pitch> get diminishedTriad => ChordPattern.diminishedTriad.on(this);
+
+  /// The [ChordPattern.minorTriad] on this [Pitch].
+  ///
+  /// Example:
+  /// ```dart
+  /// Note.e.inOctave(4).minorTriad
+  ///   == Chord([
+  ///        Note.e.inOctave(4),
+  ///        Note.g.inOctave(4),
+  ///        Note.b.inOctave(4),
+  ///      ])
+  ///
+  /// Note.f.sharp.inOctave(3).minorTriad
+  ///   == Chord([
+  ///        Note.f.sharp.inOctave(3),
+  ///        Note.a.inOctave(3),
+  ///        Note.c.sharp.inOctave(4)
+  ///      ])
+  /// ```
+  Chord<Pitch> get minorTriad => ChordPattern.minorTriad.on(this);
+
+  /// The [ChordPattern.majorTriad] on this [Pitch].
+  ///
+  /// Example:
+  /// ```dart
+  /// Note.d.inOctave(3).majorTriad
+  ///   == Chord([
+  ///        Note.d.inOctave(3),
+  ///        Note.f.sharp.inOctave(3),
+  ///        Note.a.inOctave(3),
+  ///      ])
+  ///
+  /// Note.a.flat.inOctave(4).majorTriad
+  ///   == Chord([
+  ///        Note.a.flat.inOctave(4),
+  ///        Note.c.inOctave(5),
+  ///        Note.e.flat.inOctave(5),
+  ///      ])
+  /// ```
+  Chord<Pitch> get majorTriad => ChordPattern.majorTriad.on(this);
+
+  /// The [ChordPattern.augmentedTriad] on this [Pitch].
+  ///
+  /// Example:
+  /// ```dart
+  /// Note.d.flat.inOctave(4).augmentedTriad
+  ///   == Chord([
+  ///        Note.d.flat.inOctave(4),
+  ///        Note.f.inOctave(4),
+  ///        Note.a.inOctave(4),
+  ///      ])
+  ///
+  /// Note.g.inOctave(5).augmentedTriad
+  ///   == Chord([
+  ///        Note.g.inOctave(5),
+  ///        Note.b.inOctave(5),
+  ///        Note.d.sharp.inOctave(6),
+  ///      ])
+  /// ```
+  Chord<Pitch> get augmentedTriad => ChordPattern.augmentedTriad.on(this);
+
+  /// This [Pitch] respelled by [baseNote] while keeping the
+  /// same number of [semitones].
+  ///
+  /// Example:
+  /// ```dart
+  /// Note.b.sharp.inOctave(4).respellByBaseNote(BaseNote.c)
+  ///   == Note.c.inOctave(5)
+  /// Note.f.inOctave(5).respellByBaseNote(BaseNote.e)
+  ///   == Note.e.sharp.inOctave(5)
+  /// Note.g.inOctave(3).respellByBaseNote(BaseNote.a)
+  ///   == Note.a.flat.flat.inOctave(3)
+  /// ```
+  Pitch respellByBaseNote(BaseNote baseNote) {
+    final respelledNote = note.respellByBaseNote(baseNote);
+
+    return Pitch(
+      respelledNote,
+      octave: octaveFromSemitones(
+        _semitonesWithoutAccidental(semitones, respelledNote),
+      ),
+    );
+  }
+
+  /// This [Pitch] respelled by [BaseNote.ordinal] distance while keeping the
+  /// same number of [semitones].
+  ///
+  /// Example:
+  /// ```dart
+  /// Note.g.flat.inOctave(4).respellByBaseNoteDistance(-1)
+  ///   == Note.f.sharp.inOctave(4)
+  /// Note.e.sharp.inOctave(4).respellByBaseNoteDistance(2)
+  ///   == Note.g.flat.flat.inOctave(4)
+  /// ```
+  Pitch respellByBaseNoteDistance(int distance) =>
+      respellByBaseNote(BaseNote.fromOrdinal(note.baseNote.ordinal + distance));
+
+  /// This [Pitch] respelled upwards while keeping the same number of
+  /// [semitones].
+  ///
+  /// Example:
+  /// ```dart
+  /// Note.g.sharp.inOctave(4).respelledUpwards == Note.a.flat.inOctave(4)
+  /// Note.e.sharp.inOctave(4).respelledUpwards == Note.f.inOctave(4)
+  /// ```
+  Pitch get respelledUpwards => respellByBaseNoteDistance(1);
+
+  /// This [Pitch] respelled downwards while keeping the same number of
+  /// [semitones].
+  ///
+  /// Example:
+  /// ```dart
+  /// Note.g.flat.inOctave(4).respelledDownwards == Note.f.sharp.inOctave(4)
+  /// Note.c.inOctave(4).respelledDownwards == Note.b.sharp.inOctave(4)
+  /// ```
+  Pitch get respelledDownwards => respellByBaseNoteDistance(-1);
+
+  /// This [Pitch] respelled by [accidental] while keeping the same number of
+  /// [semitones].
+  ///
+  /// Example:
+  /// ```dart
+  /// Note.e.flat.inOctave(4).respellByAccidental(Accidental.sharp)
+  ///   == Note.d.sharp.inOctave(4)
+  /// Note.b.inOctave(4).respellByAccidental(Accidental.flat)
+  ///   == Note.c.flat.inOctave(5)
+  /// Note.g.inOctave(4).respellByAccidental(Accidental.sharp) == null
+  /// ```
+  Pitch? respellByAccidental(Accidental accidental) {
+    final respelledNote = note.respellByAccidental(accidental);
+
+    return Pitch(
+      respelledNote,
+      octave: octaveFromSemitones(
+        _semitonesWithoutAccidental(semitones, respelledNote),
+      ),
+    );
+  }
+
+  /// This [Pitch] with the simplest [Accidental] spelling while keeping the
+  /// same number of [semitones].
+  ///
+  /// Example:
+  /// ```dart
+  /// Note.e.sharp.inOctave(4).respelledSimple == Note.f.inOctave(4)
+  /// Note.d.flat.flat.inOctave(4).respelledSimple == Note.c.inOctave(4)
+  /// Note.f.sharp.sharp.sharp.inOctave(4).respelledSimple
+  ///   == Note.g.sharp.inOctave(4)
+  /// ```
+  Pitch get respelledSimple =>
+      respellByAccidental(Accidental.natural) ??
+      respellByAccidental(Accidental(note.accidental.semitones.sign))!;
+
+  /// We don’t want to take the accidental into account when
+  /// calculating the octave height, as it depends on the note name.
+  /// This correctly handles cases with the same number of semitones
+  /// but in different octaves (e.g., B♯3 but C4, or C♭4 but B3).
+  int _semitonesWithoutAccidental(int semitones, Note referenceNote) =>
+      semitones - referenceNote.accidental.semitones;
+
+  /// Transposes this [Pitch] by [interval].
+  ///
+  /// Example:
+  /// ```dart
+  /// Note.g.inOctave(4).transposeBy(Interval.P5) == Note.d.inOctave(5)
+  /// Note.d.flat.inOctave(2).transposeBy(-Interval.M2)
+  ///   == Note.c.flat.inOctave(2)
+  /// ```
+  @override
+  Pitch transposeBy(Interval interval) {
+    final transposedNote = note.transposeBy(interval);
+
+    return Pitch(
+      transposedNote,
+      octave: octaveFromSemitones(
+        _semitonesWithoutAccidental(
+          semitones + interval.semitones,
+          transposedNote,
+        ),
+      ),
+    );
+  }
+
+  /// The interval between this [Pitch] and [other].
+  ///
+  /// Example:
+  /// ```dart
+  /// Note.g.inOctave(4).interval(Note.d.inOctave(5)) == Interval.P5
+  /// Note.a.flat.inOctave(3).interval(Note.d.inOctave(4)) == Interval.A4
+  /// ```
+  @override
+  Interval interval(Pitch other) {
+    final ordinalDelta = other.note.baseNote.ordinal - note.baseNote.ordinal;
+    final intervalSize = ordinalDelta + ordinalDelta.nonZeroSign;
+    final octaveShift =
+        (7 + (intervalSize.isNegative ? 2 : 0)) * (other.octave - octave);
+
+    return Interval.fromSemitones(
+      Size(intervalSize + octaveShift),
+      difference(other),
+    );
+  }
+
+  /// The [Frequency] of this [Pitch] from [referenceFrequency] and
+  /// [tuningSystem].
+  ///
+  /// Example:
+  /// ```dart
+  /// Note.a.inOctave(4).frequency() == const Frequency(440)
+  /// Note.c.inOctave(4).frequency() == const Frequency(261.63)
+  ///
+  /// Note.b.flat.inOctave(4).frequency(
+  ///   referenceFrequency: const Frequency(438),
+  /// ) == const Frequency(464.04)
+  ///
+  /// Note.a.inOctave(4).frequency(
+  ///   referenceFrequency: const Frequency(256),
+  ///   tuningSystem:
+  ///       EqualTemperament.edo12(referencePitch: Note.c.inOctave(4)),
+  /// ) == const Frequency(430.54)
+  /// ```
+  ///
+  /// This method and [Frequency.closestPitch] are inverses of each other for a
+  /// specific `pitch`.
+  ///
+  /// ```dart
+  /// final pitch = Note.a.inOctave(5);
+  /// pitch.frequency().closestPitch().pitch == pitch;
+  /// ```
+  Frequency frequency({
+    Frequency referenceFrequency = const Frequency(440),
+    TuningSystem tuningSystem = const EqualTemperament.edo12(),
+  }) =>
+      Frequency(referenceFrequency * tuningSystem.ratio(this));
+
+  /// The string representation of this [Pitch] based on [system].
+  ///
+  /// See [PitchNotation] for all system implementations.
+  ///
+  /// Example:
+  /// ```dart
+  /// Note.c.inOctave(4).toString() == 'C4'
+  /// Note.a.inOctave(3).toString() == 'A3'
+  /// Note.b.flat.inOctave(1).toString() == 'B♭1'
+  ///
+  /// Note.c.inOctave(4).toString(system: PitchNotation.helmholtz) == 'c′'
+  /// Note.a.inOctave(3).toString(system: PitchNotation.helmholtz) == 'a'
+  /// Note.b.flat.inOctave(1).toString(system: PitchNotation.helmholtz) == 'B♭͵'
+  /// ```
+  @override
+  String toString({PitchNotation system = PitchNotation.scientific}) =>
+      system.pitch(this);
+
+  /// Adds [cents] to this [Pitch], creating a new [ClosestPitch].
+  ///
+  /// Example:
+  /// ```dart
+  /// (Note.f.sharp.inOctave(4) + const Cent(4.1)).toString() == 'F♯4+4'
+  /// (Note.e.flat.inOctave(3) + const Cent(-27.8)).toString() == 'E♭3-28'
+  /// ```
+  ClosestPitch operator +(Cent cents) => ClosestPitch(this, cents: cents);
+
+  /// Subtracts [cents] from this [Pitch], creating a new [ClosestPitch].
+  ///
+  /// Example:
+  /// ```dart
+  /// (Note.g.flat.inOctave(5) - const Cent(16.01)).toString() == 'G♭5-16'
+  /// (Note.c.inOctave(4) - const Cent(-6)).toString() == 'C4+6'
+  /// ```
+  ClosestPitch operator -(Cent cents) => ClosestPitch(this, cents: -cents);
+
+  /// Whether this [Pitch] is lower than [other].
+  ///
+  /// Example:
+  /// ```dart
+  /// Note.c.inOctave(4) < Note.c.inOctave(5) == true
+  /// Note.a.inOctave(5) < Note.g.inOctave(4) == false
+  /// Note.d.inOctave(4) < Note.d.inOctave(4) == false
+  /// ```
+  bool operator <(Pitch other) => semitones < other.semitones;
+
+  /// Whether this [Pitch] is lower than or equal to [other].
+  ///
+  /// Example:
+  /// ```dart
+  /// Note.c.inOctave(4) <= Note.c.inOctave(5) == true
+  /// Note.a.inOctave(5) <= Note.g.inOctave(4) == false
+  /// Note.d.inOctave(4) <= Note.d.inOctave(4) == true
+  /// ```
+  bool operator <=(Pitch other) => semitones <= other.semitones;
+
+  /// Whether this [Pitch] is higher than [other].
+  ///
+  /// Example:
+  /// ```dart
+  /// Note.c.inOctave(5) > Note.c.inOctave(4) == true
+  /// Note.a.inOctave(4) > Note.g.inOctave(5) == false
+  /// Note.d.inOctave(4) > Note.d.inOctave(4) == false
+  /// ```
+  bool operator >(Pitch other) => semitones > other.semitones;
+
+  /// Whether this [Pitch] is higher than or equal to [other].
+  ///
+  /// Example:
+  /// ```dart
+  /// Note.c.inOctave(5) >= Note.c.inOctave(4) == true
+  /// Note.a.inOctave(4) >= Note.g.inOctave(5) == false
+  /// Note.d.inOctave(4) >= Note.d.inOctave(4) == true
+  /// ```
+  bool operator >=(Pitch other) => semitones >= other.semitones;
+
+  @override
+  bool operator ==(Object other) =>
+      other is Pitch && note == other.note && octave == other.octave;
+
+  @override
+  int get hashCode => Object.hash(note, octave);
+
+  @override
+  int compareTo(Pitch other) => compareMultiple([
+        () => octave.compareTo(other.octave),
+        () => note.compareTo(other.note),
+      ]);
+}
+
+/// The abstraction for [Pitch] notation systems.
+@immutable
+abstract class PitchNotation extends NotationSystem<Pitch> {
+  /// Creates a new [PitchNotation].
+  const PitchNotation();
+
+  /// The scientific [PitchNotation] system.
+  static const scientific = ScientificPitchNotation();
+
+  /// The Helmholtz [PitchNotation] system.
+  static const helmholtz = HelmholtzPitchNotation.english;
+
+  static const _chain = [
+    scientific,
+    helmholtz,
+  ];
+
+  /// The string representation for [pitch].
+  String pitch(Pitch pitch);
+}
+
+/// The scientific [Pitch] notation system.
+///
+/// See [scientific pitch notation](https://en.wikipedia.org/wiki/Scientific_pitch_notation).
+final class ScientificPitchNotation extends PitchNotation {
+  /// Creates a new [ScientificPitchNotation].
+  const ScientificPitchNotation();
+
+  @override
+  String pitch(Pitch pitch) => '${pitch.note}${pitch.octave}';
+
+  @override
+  RegExp get regExp => RegExp(r'^(.+?)([-]?\d+)$');
+
+  @override
+  Pitch parse(RegExpMatch match) => Pitch(
+        Note.parse(match[1]!),
+        octave: int.parse(match[2]!),
+      );
+}
+
+/// The Helmholtz [Pitch] notation system.
+///
+/// See [Helmholtz’s pitch notation](https://en.wikipedia.org/wiki/Helmholtz_pitch_notation).
+final class HelmholtzPitchNotation extends PitchNotation {
+  /// The [NoteNotation] system for the [Pitch.note] part.
+  final NoteNotation noteSystem;
+
+  /// Creates a new [HelmholtzPitchNotation] from [noteSystem].
+  const HelmholtzPitchNotation({this.noteSystem = NoteNotation.english});
 
   static const _superPrime = '′';
   static const _superDoublePrime = '″';
@@ -68,579 +525,6 @@
     _subPrimeAlt,
   ];
 
-  static final _scientificNotationRegExp = RegExp(r'^(.+?)([-]?\d+)$');
-  static final _helmholtzNotationRegExp = RegExp(
-    '(^(?:${[
-      for (final baseNote in BaseNote.values) baseNote.name,
-    ].join('|')})[${Accidental.symbols.join()}]*)(${[
-      ..._compoundPrimeSymbols,
-      for (final symbol in _primeSymbols) '$symbol+',
-    ].join('|')})?\$',
-    caseSensitive: false,
-  );
-
->>>>>>> 2994c509
-  /// Parse [source] as a [Pitch] and return its value.
-  ///
-  /// If the [source] string does not contain a valid [Pitch], a
-  /// [FormatException] is thrown.
-  ///
-  /// Example:
-  /// ```dart
-  /// Pitch.parse('F#3') == Note.f.sharp.inOctave(3)
-  /// Pitch.parse("c'") == Note.c.inOctave(4)
-  /// Pitch.parse('z') // throws a FormatException
-  /// ```
-<<<<<<< HEAD
-  factory Pitch.parse(
-    String source, {
-    List<PitchNotation> chain = PitchNotation._chain,
-  }) =>
-      chain.parse(source);
-=======
-  factory Pitch.parse(String source) {
-    final scientificNotationMatch =
-        _scientificNotationRegExp.firstMatch(source);
-    if (scientificNotationMatch != null) {
-      return Pitch(
-        Note.parse(scientificNotationMatch[1]!),
-        octave: int.parse(scientificNotationMatch[2]!),
-      );
-    }
-
-    final helmholtzNotationMatch = _helmholtzNotationRegExp.firstMatch(source);
-    if (helmholtzNotationMatch != null) {
-      const middleOctave = 3;
-      final notePart = helmholtzNotationMatch[1]!;
-      final primes = helmholtzNotationMatch[2]?.split('');
-      final octave = notePart[0].isUpperCase
-          ? switch (primes?.first) {
-              '' || null => middleOctave - 1,
-              _subPrime || _subPrimeAlt => middleOctave - primes!.length - 1,
-              _ =>
-                throw FormatException('Invalid Pitch', source, notePart.length),
-            }
-          : switch (primes?.first) {
-              '' || null => middleOctave,
-              _superPrime || _superPrimeAlt => middleOctave + primes!.length,
-              _superDoublePrime => middleOctave + primes!.length + 1,
-              _superTriplePrime => middleOctave + primes!.length + 2,
-              _superQuadruplePrime => middleOctave + primes!.length + 3,
-              _ =>
-                throw FormatException('Invalid Pitch', source, notePart.length),
-            };
-
-      return Pitch(Note.parse(notePart), octave: octave);
-    }
-
-    throw FormatException('Invalid Pitch', source);
-  }
->>>>>>> 2994c509
-
-  /// The [octave] that corresponds to the semitones from root height.
-  ///
-  /// Example:
-  /// ```dart
-  /// Pitch.octaveFromSemitones(1) == 0
-  /// Pitch.octaveFromSemitones(34) == 2
-  /// Pitch.octaveFromSemitones(49) == 4
-  /// ```
-  static int octaveFromSemitones(int semitones) =>
-      (semitones / chromaticDivisions).floor();
-
-  /// The number of semitones of this [Pitch] from C0 (root).
-  ///
-  /// Example:
-  /// ```dart
-  /// Note.a.inOctave(4).semitones == 57
-  /// Note.b.sharp.inOctave(3).semitones == 48
-  /// Note.c.inOctave(4).semitones == 48
-  /// Note.c.inOctave(0).semitones == 0
-  /// ```
-  @override
-  int get semitones => note.semitones + octave * chromaticDivisions;
-
-  static const _lowerMidiPitch = Pitch(Note.c, octave: -1);
-  static const _higherMidiPitch = Pitch(Note.g, octave: 9);
-
-  /// The MIDI number (an integer from 0 to 127) of this [Pitch],
-  /// or `null` for pitches out of the MIDI range.
-  ///
-  /// See [MIDI](https://en.wikipedia.org/wiki/MIDI) and
-  /// [Musical note](https://en.wikipedia.org/wiki/Musical_note#Scientific_versus_Helmholtz_pitch_notation).
-  ///
-  /// Example:
-  /// ```dart
-  /// Note.c.inOctave(-1).midiNumber == 0
-  /// Note.a.inOctave(4).midiNumber == 69
-  /// Note.g.inOctave(9).midiNumber == 127
-  /// Note.a.flat.inOctave(9).midiNumber == null
-  /// ```
-  int? get midiNumber {
-    if (this case < _lowerMidiPitch || > _higherMidiPitch) return null;
-
-    return semitones + chromaticDivisions;
-  }
-
-  /// The difference in semitones between this [Pitch] and [other].
-  ///
-  /// Example:
-  /// ```dart
-  /// Note.c.inOctave(4).difference(Note.d.inOctave(4)) == 2
-  /// Note.e.flat.inOctave(4).difference(Note.b.flat.inOctave(4)) == 7
-  /// Note.a.inOctave(4).difference(Note.g.inOctave(4)) == -2
-  /// ```
-  @override
-  int difference(Pitch other) => other.semitones - semitones;
-
-  /// The [ChordPattern.diminishedTriad] on this [Pitch].
-  ///
-  /// Example:
-  /// ```dart
-  /// Note.a.inOctave(3).diminishedTriad
-  ///   == Chord([
-  ///        Note.a.inOctave(3),
-  ///        Note.c.inOctave(4),
-  ///        Note.e.flat.inOctave(4),
-  ///      ])
-  ///
-  /// Note.b.inOctave(3).diminishedTriad
-  ///   == Chord([
-  ///        Note.b.inOctave(3),
-  ///        Note.d.inOctave(4),
-  ///        Note.f.inOctave(4),
-  ///      ])
-  /// ```
-  Chord<Pitch> get diminishedTriad => ChordPattern.diminishedTriad.on(this);
-
-  /// The [ChordPattern.minorTriad] on this [Pitch].
-  ///
-  /// Example:
-  /// ```dart
-  /// Note.e.inOctave(4).minorTriad
-  ///   == Chord([
-  ///        Note.e.inOctave(4),
-  ///        Note.g.inOctave(4),
-  ///        Note.b.inOctave(4),
-  ///      ])
-  ///
-  /// Note.f.sharp.inOctave(3).minorTriad
-  ///   == Chord([
-  ///        Note.f.sharp.inOctave(3),
-  ///        Note.a.inOctave(3),
-  ///        Note.c.sharp.inOctave(4)
-  ///      ])
-  /// ```
-  Chord<Pitch> get minorTriad => ChordPattern.minorTriad.on(this);
-
-  /// The [ChordPattern.majorTriad] on this [Pitch].
-  ///
-  /// Example:
-  /// ```dart
-  /// Note.d.inOctave(3).majorTriad
-  ///   == Chord([
-  ///        Note.d.inOctave(3),
-  ///        Note.f.sharp.inOctave(3),
-  ///        Note.a.inOctave(3),
-  ///      ])
-  ///
-  /// Note.a.flat.inOctave(4).majorTriad
-  ///   == Chord([
-  ///        Note.a.flat.inOctave(4),
-  ///        Note.c.inOctave(5),
-  ///        Note.e.flat.inOctave(5),
-  ///      ])
-  /// ```
-  Chord<Pitch> get majorTriad => ChordPattern.majorTriad.on(this);
-
-  /// The [ChordPattern.augmentedTriad] on this [Pitch].
-  ///
-  /// Example:
-  /// ```dart
-  /// Note.d.flat.inOctave(4).augmentedTriad
-  ///   == Chord([
-  ///        Note.d.flat.inOctave(4),
-  ///        Note.f.inOctave(4),
-  ///        Note.a.inOctave(4),
-  ///      ])
-  ///
-  /// Note.g.inOctave(5).augmentedTriad
-  ///   == Chord([
-  ///        Note.g.inOctave(5),
-  ///        Note.b.inOctave(5),
-  ///        Note.d.sharp.inOctave(6),
-  ///      ])
-  /// ```
-  Chord<Pitch> get augmentedTriad => ChordPattern.augmentedTriad.on(this);
-
-  /// This [Pitch] respelled by [baseNote] while keeping the
-  /// same number of [semitones].
-  ///
-  /// Example:
-  /// ```dart
-  /// Note.b.sharp.inOctave(4).respellByBaseNote(BaseNote.c)
-  ///   == Note.c.inOctave(5)
-  /// Note.f.inOctave(5).respellByBaseNote(BaseNote.e)
-  ///   == Note.e.sharp.inOctave(5)
-  /// Note.g.inOctave(3).respellByBaseNote(BaseNote.a)
-  ///   == Note.a.flat.flat.inOctave(3)
-  /// ```
-  Pitch respellByBaseNote(BaseNote baseNote) {
-    final respelledNote = note.respellByBaseNote(baseNote);
-
-    return Pitch(
-      respelledNote,
-      octave: octaveFromSemitones(
-        _semitonesWithoutAccidental(semitones, respelledNote),
-      ),
-    );
-  }
-
-  /// This [Pitch] respelled by [BaseNote.ordinal] distance while keeping the
-  /// same number of [semitones].
-  ///
-  /// Example:
-  /// ```dart
-  /// Note.g.flat.inOctave(4).respellByOrdinalDistance(-1)
-  ///   == Note.f.sharp.inOctave(4)
-  /// Note.e.sharp.inOctave(4).respellByOrdinalDistance(2)
-  ///   == Note.g.flat.flat.inOctave(4)
-  /// ```
-  Pitch respellByOrdinalDistance(int distance) =>
-      respellByBaseNote(BaseNote.fromOrdinal(note.baseNote.ordinal + distance));
-
-  /// This [Pitch] respelled upwards while keeping the same number of
-  /// [semitones].
-  ///
-  /// Example:
-  /// ```dart
-  /// Note.g.sharp.inOctave(4).respelledUpwards == Note.a.flat.inOctave(4)
-  /// Note.e.sharp.inOctave(4).respelledUpwards == Note.f.inOctave(4)
-  /// ```
-  Pitch get respelledUpwards => respellByOrdinalDistance(1);
-
-  /// This [Pitch] respelled downwards while keeping the same number of
-  /// [semitones].
-  ///
-  /// Example:
-  /// ```dart
-  /// Note.g.flat.inOctave(4).respelledDownwards == Note.f.sharp.inOctave(4)
-  /// Note.c.inOctave(4).respelledDownwards == Note.b.sharp.inOctave(4)
-  /// ```
-  Pitch get respelledDownwards => respellByOrdinalDistance(-1);
-
-  /// This [Pitch] respelled by [accidental] while keeping the same number of
-  /// [semitones].
-  ///
-  /// When no respelling is possible with [accidental], the next closest
-  /// spelling is returned.
-  ///
-  /// Example:
-  /// ```dart
-  /// Note.e.flat.inOctave(4).respellByAccidental(Accidental.sharp)
-  ///   == Note.d.sharp.inOctave(4)
-  /// Note.b.inOctave(4).respellByAccidental(Accidental.flat)
-  ///   == Note.c.flat.inOctave(5)
-  /// Note.g.inOctave(4).respellByAccidental(Accidental.sharp)
-  ///   == Note.f.sharp.sharp.inOctave(4)
-  /// ```
-  Pitch respellByAccidental(Accidental accidental) {
-    final respelledNote = note.respellByAccidental(accidental);
-
-    return Pitch(
-      respelledNote,
-      octave: octaveFromSemitones(
-        _semitonesWithoutAccidental(semitones, respelledNote),
-      ),
-    );
-  }
-
-  /// This [Pitch] with the simplest [Accidental] spelling while keeping the
-  /// same number of [semitones].
-  ///
-  /// Example:
-  /// ```dart
-  /// Note.e.sharp.inOctave(4).respelledSimple == Note.f.inOctave(4)
-  /// Note.d.flat.flat.inOctave(4).respelledSimple == Note.c.inOctave(4)
-  /// Note.f.sharp.sharp.sharp.inOctave(4).respelledSimple
-  ///   == Note.g.sharp.inOctave(4)
-  /// ```
-  Pitch get respelledSimple => respellByAccidental(Accidental.natural);
-
-  /// We don’t want to take the accidental into account when
-  /// calculating the octave height, as it depends on the note name.
-  /// This correctly handles cases with the same number of semitones
-  /// but in different octaves (e.g., B♯3 but C4, or C♭4 but B3).
-  static int _semitonesWithoutAccidental(int semitones, Note referenceNote) =>
-      semitones - referenceNote.accidental.semitones;
-
-  @override
-  bool isEnharmonicWith(Enharmonic<PitchClass> other) =>
-      semitones == other.semitones;
-
-  /// Transposes this [Pitch] by [interval].
-  ///
-  /// Example:
-  /// ```dart
-  /// Note.g.inOctave(4).transposeBy(Interval.P5) == Note.d.inOctave(5)
-  /// Note.d.flat.inOctave(2).transposeBy(-Interval.M2)
-  ///   == Note.c.flat.inOctave(2)
-  /// ```
-  @override
-  Pitch transposeBy(Interval interval) {
-    final transposedNote = note.transposeBy(interval);
-
-    return Pitch(
-      transposedNote,
-      octave: octaveFromSemitones(
-        _semitonesWithoutAccidental(
-          semitones + interval.semitones,
-          transposedNote,
-        ),
-      ),
-    );
-  }
-
-  /// The interval between this [Pitch] and [other].
-  ///
-  /// Example:
-  /// ```dart
-  /// Note.g.inOctave(4).interval(Note.d.inOctave(5)) == Interval.P5
-  /// Note.a.flat.inOctave(3).interval(Note.d.inOctave(4)) == Interval.A4
-  /// ```
-  @override
-  Interval interval(Pitch other) {
-    final ordinalDelta = other.note.baseNote.ordinal - note.baseNote.ordinal;
-    final intervalSize = ordinalDelta + ordinalDelta.nonZeroSign;
-    final octaveShift =
-        (7 + (intervalSize.isNegative ? 2 : 0)) * (other.octave - octave);
-
-    return Interval.fromSizeAndSemitones(
-      Size(intervalSize + octaveShift),
-      difference(other),
-    );
-  }
-
-  /// The [Frequency] of this [Pitch] from [tuningSystem] and [temperature].
-  ///
-  /// Example:
-  /// ```dart
-  /// Note.a.inOctave(4).frequency() == const Frequency(440)
-  /// Note.c.inOctave(4).frequency() == const Frequency(261.63)
-  ///
-  /// Note.b.flat.inOctave(4).frequency(
-  ///   tuningSystem: EqualTemperament.edo12(
-  ///     fork: Pitch.reference.at(const Frequency(438)),
-  ///   ),
-  /// ) == const Frequency(464.04)
-  ///
-  /// Note.a.inOctave(4).frequency(
-  ///   tuningSystem: const EqualTemperament.edo12(fork: TuningFork.c256),
-  /// ) == const Frequency(430.54)
-  ///
-  /// Note.a.inOctave(4).frequency(temperature: const Celsius(18))
-  ///   == const Frequency(438.46)
-  /// Note.a.inOctave(4).frequency(temperature: const Celsius(24))
-  ///   == const Frequency(443.08)
-  /// ```
-  ///
-  /// This method and [Frequency.closestPitch] are inverses of each other for a
-  /// specific `pitch`.
-  ///
-  /// ```dart
-  /// final reference = Note.a.inOctave(5);
-  /// reference.frequency().closestPitch().pitch == reference;
-  /// ```
-  Frequency frequency({
-    TuningSystem tuningSystem = const EqualTemperament.edo12(),
-    Celsius temperature = Celsius.reference,
-    Celsius referenceTemperature = Celsius.reference,
-  }) =>
-      Frequency(tuningSystem.fork.frequency * tuningSystem.ratio(this))
-          .at(temperature, referenceTemperature);
-
-  /// Creates a new [TuningFork] from this [Pitch] at a given [frequency].
-  ///
-  /// Example:
-  /// ```dart
-  /// Pitch.reference.at(const Frequency(440)) == TuningFork.a440
-  /// Note.c.inOctave(4).at(const Frequency(256)) == TuningFork.c256
-  /// ```
-  TuningFork at(Frequency frequency) => TuningFork(this, frequency);
-
-  /// The [ClosestPitch] set of harmonics series [upToIndex] from this [Pitch]
-  /// from [tuningSystem] and [temperature].
-  ///
-  /// Example:
-  /// ```dart
-  /// Note.c.inOctave(1).harmonics(upToIndex: 15).toString()
-  ///   == '{C1, C2, G2+2, C3, E3-14, G3+2, A♯3-31, C4, D4+4, '
-  ///     'E4-14, F♯4-49, G4+2, A♭4+41, A♯4-31, B4-12, C5}'
-  /// ```
-  Set<ClosestPitch> harmonics({
-    required int upToIndex,
-    TuningSystem tuningSystem = const EqualTemperament.edo12(),
-    Celsius temperature = Celsius.reference,
-    Celsius referenceTemperature = Celsius.reference,
-  }) =>
-      frequency(
-        tuningSystem: tuningSystem,
-        // we deliberately omit the temperature here, as the subsequent call to
-        // `Frequency.closestPitch` will already take it into account.
-      )
-          .harmonics(upToIndex: upToIndex)
-          .map(
-            (frequency) => frequency
-                .closestPitch(
-                  tuningSystem: tuningSystem,
-                  temperature: temperature,
-                  referenceTemperature: referenceTemperature,
-                )
-                .respelledSimple,
-          )
-          .toSet();
-
-  /// The string representation of this [Pitch] based on [system].
-  ///
-  /// See [PitchNotation] for all system implementations.
-  ///
-  /// Example:
-  /// ```dart
-  /// Note.c.inOctave(4).toString() == 'C4'
-  /// Note.a.inOctave(3).toString() == 'A3'
-  /// Note.b.flat.inOctave(1).toString() == 'B♭1'
-  ///
-  /// Note.c.inOctave(4).toString(system: PitchNotation.helmholtz) == 'c′'
-  /// Note.a.inOctave(3).toString(system: PitchNotation.helmholtz) == 'a'
-  /// Note.b.flat.inOctave(1).toString(system: PitchNotation.helmholtz) == 'B♭͵'
-  /// ```
-  @override
-  String toString({PitchNotation system = PitchNotation.scientific}) =>
-      system.pitch(this);
-
-  /// Adds [cents] to this [Pitch], creating a new [ClosestPitch].
-  ///
-  /// Example:
-  /// ```dart
-  /// (Note.f.sharp.inOctave(4) + const Cent(4.1)).toString() == 'F♯4+4'
-  /// (Note.e.flat.inOctave(3) + const Cent(-27.8)).toString() == 'E♭3-28'
-  /// ```
-  ClosestPitch operator +(Cent cents) => ClosestPitch(this, cents: cents);
-
-  /// Subtracts [cents] from this [Pitch], creating a new [ClosestPitch].
-  ///
-  /// Example:
-  /// ```dart
-  /// (Note.g.flat.inOctave(5) - const Cent(16.01)).toString() == 'G♭5-16'
-  /// (Note.c.inOctave(4) - const Cent(-6)).toString() == 'C4+6'
-  /// ```
-  ClosestPitch operator -(Cent cents) => ClosestPitch(this, cents: -cents);
-
-  /// Whether this [Pitch] is lower than [other].
-  ///
-  /// Example:
-  /// ```dart
-  /// Note.c.inOctave(4) < Note.c.inOctave(5) == true
-  /// Note.a.inOctave(5) < Note.g.inOctave(4) == false
-  /// Note.d.inOctave(4) < Note.d.inOctave(4) == false
-  /// ```
-  bool operator <(Pitch other) => semitones < other.semitones;
-
-  /// Whether this [Pitch] is lower than or equal to [other].
-  ///
-  /// Example:
-  /// ```dart
-  /// Note.c.inOctave(4) <= Note.c.inOctave(5) == true
-  /// Note.a.inOctave(5) <= Note.g.inOctave(4) == false
-  /// Note.d.inOctave(4) <= Note.d.inOctave(4) == true
-  /// ```
-  bool operator <=(Pitch other) => semitones <= other.semitones;
-
-  /// Whether this [Pitch] is higher than [other].
-  ///
-  /// Example:
-  /// ```dart
-  /// Note.c.inOctave(5) > Note.c.inOctave(4) == true
-  /// Note.a.inOctave(4) > Note.g.inOctave(5) == false
-  /// Note.d.inOctave(4) > Note.d.inOctave(4) == false
-  /// ```
-  bool operator >(Pitch other) => semitones > other.semitones;
-
-  /// Whether this [Pitch] is higher than or equal to [other].
-  ///
-  /// Example:
-  /// ```dart
-  /// Note.c.inOctave(5) >= Note.c.inOctave(4) == true
-  /// Note.a.inOctave(4) >= Note.g.inOctave(5) == false
-  /// Note.d.inOctave(4) >= Note.d.inOctave(4) == true
-  /// ```
-  bool operator >=(Pitch other) => semitones >= other.semitones;
-
-  @override
-  bool operator ==(Object other) =>
-      other is Pitch && note == other.note && octave == other.octave;
-
-  @override
-  int get hashCode => Object.hash(note, octave);
-
-  @override
-  int compareTo(Pitch other) => compareMultiple([
-        () => octave.compareTo(other.octave),
-        () => note.compareTo(other.note),
-      ]);
-}
-
-/// The abstraction for [Pitch] notation systems.
-@immutable
-abstract class PitchNotation extends NotationSystem<Pitch> {
-  /// Creates a new [PitchNotation].
-  const PitchNotation();
-
-  /// The scientific [PitchNotation] system.
-  static const scientific = ScientificPitchNotation();
-
-  /// The Helmholtz [PitchNotation] system.
-  static const helmholtz = HelmholtzPitchNotation.english;
-
-  static const _chain = [
-    scientific,
-    helmholtz,
-  ];
-
-  /// The string representation for [pitch].
-  String pitch(Pitch pitch);
-}
-
-/// The scientific [Pitch] notation system.
-///
-/// See [scientific pitch notation](https://en.wikipedia.org/wiki/Scientific_pitch_notation).
-final class ScientificPitchNotation extends PitchNotation {
-  /// Creates a new [ScientificPitchNotation].
-  const ScientificPitchNotation();
-
-  @override
-  String pitch(Pitch pitch) => '${pitch.note}${pitch.octave}';
-
-  @override
-  RegExp get regExp => RegExp(r'^(.+?)([-]?\d+)$');
-
-  @override
-  Pitch parse(RegExpMatch match) => Pitch(
-        Note.parse(match[1]!),
-        octave: int.parse(match[2]!),
-      );
-}
-
-/// The Helmholtz [Pitch] notation system.
-///
-/// See [Helmholtz’s pitch notation](https://en.wikipedia.org/wiki/Helmholtz_pitch_notation).
-final class HelmholtzPitchNotation extends PitchNotation {
-  /// The [NoteNotation] system for the [Pitch.note] part.
-  final NoteNotation noteSystem;
-
-  /// Creates a new [HelmholtzPitchNotation].
-  const HelmholtzPitchNotation({this.noteSystem = NoteNotation.english});
-
   /// The [NoteNotation.english] variant of this [HelmholtzPitchNotation].
   static const english = HelmholtzPitchNotation();
 
@@ -652,43 +536,33 @@
       HelmholtzPitchNotation(noteSystem: NoteNotation.romance);
 
   static String _symbols(int n) => switch (n) {
-        4 => Pitch._superQuadruplePrime,
-        3 => Pitch._superTriplePrime,
-        2 => Pitch._superDoublePrime,
-        < 0 => Pitch._subPrime * n.abs(),
-        _ => Pitch._superPrime * n,
+        4 => _superQuadruplePrime,
+        3 => _superTriplePrime,
+        2 => _superDoublePrime,
+        < 0 => _subPrime * n.abs(),
+        _ => _superPrime * n,
       };
 
-  static const _superPrime = '′';
-  static const _superPrimeAlt = "'";
-  static const _subPrime = '͵';
-  static const _subPrimeAlt = ',';
-
-  static const _primeSymbols = [
-    _superPrime,
-    _superPrimeAlt,
-    _subPrime,
-    _subPrimeAlt,
-  ];
-
   @override
   String pitch(Pitch pitch) {
-<<<<<<< HEAD
-    final accidental = pitch.note.accidental;
-    final accidentalSymbol = accidental.isNatural ? '' : accidental.symbol;
-
-    if (pitch.octave >= 3) {
-      return '${pitch.note.baseNote.name}$accidentalSymbol'
-          '${_superPrime * (pitch.octave - 3)}';
-    }
-
-    return '${pitch.note.baseNote.name.toUpperCase()}$accidentalSymbol'
-        '${_subPrime * (pitch.octave - 2).abs()}';
-  }
-
-  @override
-  RegExp get regExp => RegExp('(^[A-Ga-g${Accidental.symbols.join()}]+)'
-      '(${[for (final symbol in _primeSymbols) '$symbol+'].join('|')})?\$');
+    final note = pitch.note.toString(system: noteSystem);
+
+    return switch (pitch.octave) {
+      >= 3 => '${note.toLowerCase()}${_symbols(pitch.octave - 3)}',
+      _ => '$note${_symbols(pitch.octave - 2)}',
+    };
+  }
+
+  @override
+  RegExp get regExp => RegExp(
+        '(^(?:${[
+          for (final baseNote in BaseNote.values) baseNote.name,
+        ].join('|')})[${Accidental.symbols.join()}]*)(${[
+          ..._compoundPrimeSymbols,
+          for (final symbol in _primeSymbols) '$symbol+',
+        ].join('|')})?\$',
+        caseSensitive: false,
+      );
 
   @override
   Pitch parse(RegExpMatch match) {
@@ -705,17 +579,12 @@
         : switch (primes?.first) {
             '' || null => middleOctave,
             _superPrime || _superPrimeAlt => middleOctave + primes!.length,
+            _superDoublePrime => middleOctave + primes!.length + 1,
+            _superTriplePrime => middleOctave + primes!.length + 2,
+            _superQuadruplePrime => middleOctave + primes!.length + 3,
             _ => throw FormatException('Invalid Pitch', primesPart),
           };
 
     return Pitch(Note.parse(notePart), octave: octave);
-=======
-    final note = pitch.note.toString(system: noteSystem);
-
-    return switch (pitch.octave) {
-      >= 3 => '${note.toLowerCase()}${_symbols(pitch.octave - 3)}',
-      _ => '$note${_symbols(pitch.octave - 2)}',
-    };
->>>>>>> 2994c509
   }
 }