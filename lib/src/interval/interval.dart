--- conflicted
+++ resolved
@@ -181,28 +181,17 @@
           'Interval must be imperfect',
         );
 
-<<<<<<< HEAD
-  /// Creates a new [Interval] from [Quality.semitones].
-  factory Interval.fromQualityDelta(Size size, int delta) {
-=======
   /// Creates a new [Interval] from [size] and [Quality.semitones].
-  factory Interval.fromQualitySemitones(int size, int semitones) {
->>>>>>> aa29e75e
+  factory Interval.fromQualitySemitones(Size size, int semitones) {
     final qualityConstructor =
         size.isPerfect ? PerfectQuality.new : ImperfectQuality.new;
 
     return Interval._(size, qualityConstructor(semitones));
   }
 
-<<<<<<< HEAD
-  /// Creates a new [Interval] from [semitones].
+  /// Creates a new [Interval] from [size] and [Interval.semitones].
   factory Interval.fromSemitones(Size size, int semitones) =>
-      Interval.fromQualityDelta(
-=======
-  /// Creates a new [Interval] from [size] and [Interval.semitones].
-  factory Interval.fromSemitones(int size, int semitones) =>
       Interval.fromQualitySemitones(
->>>>>>> aa29e75e
         size,
         semitones * size.sign - size.semitones.abs(),
       );
