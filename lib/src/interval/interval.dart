// ignore_for_file: constant_identifier_names

part of '../../music_notes.dart';

/// Distance between two notes.
///
/// ---
/// See also:
/// * [Quality].
/// * [IntervalClass].
@immutable
final class Interval implements Comparable<Interval> {
  /// Number of lines and spaces (or alphabet letters) spanning the two notes,
  /// including the beginning and end.
  final Size size;

  /// The quality of this [Interval].
  ///
  /// Must be an instance of [PerfectQuality] or [ImperfectQuality],
  /// depending on the nature of this [Interval].
  final Quality quality;

  const Interval._(this.size, this.quality);

  /// A diminished unison [Interval].
  static const d1 = Interval.perfect(Size.unison, PerfectQuality.diminished);

  /// A perfect unison [Interval].
  static const P1 = Interval.perfect(Size.unison, PerfectQuality.perfect);

  /// An augmented unison [Interval].
  static const A1 = Interval.perfect(Size.unison, PerfectQuality.augmented);

  /// A diminished second [Interval].
  static const d2 =
      Interval.imperfect(Size.second, ImperfectQuality.diminished);

  /// A minor second [Interval].
  static const m2 = Interval.imperfect(Size.second, ImperfectQuality.minor);

  /// A major second [Interval].
  static const M2 = Interval.imperfect(Size.second, ImperfectQuality.major);

  /// An augmented second [Interval].
  static const A2 = Interval.imperfect(Size.second, ImperfectQuality.augmented);

  /// A diminished third [Interval].
  static const d3 = Interval.imperfect(Size.third, ImperfectQuality.diminished);

  /// A minor third [Interval].
  static const m3 = Interval.imperfect(Size.third, ImperfectQuality.minor);

  /// A major third [Interval].
  static const M3 = Interval.imperfect(Size.third, ImperfectQuality.major);

  /// An augmented third [Interval].
  static const A3 = Interval.imperfect(Size.third, ImperfectQuality.augmented);

  /// A diminished fourth [Interval].
  static const d4 = Interval.perfect(Size.fourth, PerfectQuality.diminished);

  /// A perfect fourth [Interval].
  static const P4 = Interval.perfect(Size.fourth, PerfectQuality.perfect);

  /// An augmented fourth [Interval].
  static const A4 = Interval.perfect(Size.fourth, PerfectQuality.augmented);

  /// A diminished fifth [Interval].
  static const d5 = Interval.perfect(Size.fifth, PerfectQuality.diminished);

  /// A perfect fifth [Interval].
  static const P5 = Interval.perfect(Size.fifth, PerfectQuality.perfect);

  /// An augmented fifth [Interval].
  static const A5 = Interval.perfect(Size.fifth, PerfectQuality.augmented);

  /// A diminished sixth [Interval].
  static const d6 = Interval.imperfect(Size.sixth, ImperfectQuality.diminished);

  /// A minor sixth [Interval].
  static const m6 = Interval.imperfect(Size.sixth, ImperfectQuality.minor);

  /// A major sixth [Interval].
  static const M6 = Interval.imperfect(Size.sixth, ImperfectQuality.major);

  /// An augmented sixth [Interval].
  static const A6 = Interval.imperfect(Size.sixth, ImperfectQuality.augmented);

  /// A diminished seventh [Interval].
  static const d7 =
      Interval.imperfect(Size.seventh, ImperfectQuality.diminished);

  /// A minor seventh [Interval].
  static const m7 = Interval.imperfect(Size.seventh, ImperfectQuality.minor);

  /// A major seventh [Interval].
  static const M7 = Interval.imperfect(Size.seventh, ImperfectQuality.major);

  /// An augmented seventh [Interval].
  static const A7 =
      Interval.imperfect(Size.seventh, ImperfectQuality.augmented);

  /// A diminished octave [Interval].
  static const d8 = Interval.perfect(Size.octave, PerfectQuality.diminished);

  /// A perfect octave [Interval].
  static const P8 = Interval.perfect(Size.octave, PerfectQuality.perfect);

  /// An augmented octave [Interval].
  static const A8 = Interval.perfect(Size.octave, PerfectQuality.augmented);

  /// A diminished ninth [Interval].
  static const d9 = Interval.imperfect(Size.ninth, ImperfectQuality.diminished);

  /// A minor ninth [Interval].
  static const m9 = Interval.imperfect(Size.ninth, ImperfectQuality.minor);

  /// A major ninth [Interval].
  static const M9 = Interval.imperfect(Size.ninth, ImperfectQuality.major);

  /// An augmented ninth [Interval].
  static const A9 = Interval.imperfect(Size.ninth, ImperfectQuality.augmented);

  /// A diminished eleventh [Interval].
  static const d11 = Interval.perfect(Size.eleventh, PerfectQuality.diminished);

  /// A perfect eleventh [Interval].
  static const P11 = Interval.perfect(Size.eleventh, PerfectQuality.perfect);

  /// An augmented eleventh [Interval].
  static const A11 = Interval.perfect(Size.eleventh, PerfectQuality.augmented);

  /// A diminished thirteenth [Interval].
  static const d13 =
      Interval.imperfect(Size.thirteenth, ImperfectQuality.diminished);

  /// A minor thirteenth [Interval].
  static const m13 =
      Interval.imperfect(Size.thirteenth, ImperfectQuality.minor);

  /// A major thirteenth [Interval].
  static const M13 =
      Interval.imperfect(Size.thirteenth, ImperfectQuality.major);

  /// An augmented thirteenth [Interval].
  static const A13 =
      Interval.imperfect(Size.thirteenth, ImperfectQuality.augmented);

  /// [Size] to the corresponding [ImperfectQuality.minor] or
  /// [PerfectQuality.perfect] semitones.
<<<<<<< HEAD
  static const Map<Size, int> _sizeToSemitones = {
    Size.unison: 0, // P
    Size.second: 1, // m
    Size.third: 3, // m
    Size.fourth: 5, // P
    Size.fifth: 7, // P
    Size.sixth: 8, // m
    Size.seventh: 10, // m
    Size.octave: 12, // P
=======
  static const _sizeToSemitones = {
    1: 0, // P
    2: 1, // m
    3: 3, // m
    4: 5, // P
    5: 7, // P
    6: 8, // m
    7: 10, // m
    8: 12, // P
>>>>>>> c33fc126
  };

  static final RegExp _intervalRegExp = RegExp(r'(\w+?)(\d+)');

  /// Creates a new [Interval] allowing only perfect quality [size]s.
  const Interval.perfect(this.size, PerfectQuality this.quality)
      // Copied from [Size.isPerfect] to allow const.
      : assert(
          ((size < 0 ? 0 - size : size) + (size < 0 ? 0 - size : size) ~/ 8) %
                  4 <
              2,
          'Interval must be perfect',
        );

  /// Creates a new [Interval] allowing only imperfect quality [size]s.
  const Interval.imperfect(this.size, ImperfectQuality this.quality)
      // Copied from [Size.isPerfect] to allow const.
      : assert(
          ((size < 0 ? 0 - size : size) + (size < 0 ? 0 - size : size) ~/ 8) %
                  4 >=
              2,
          'Interval must be imperfect',
        );

  /// Creates a new [Interval] from [Quality.semitones].
  factory Interval.fromQualityDelta(Size size, int delta) {
    final qualityConstructor =
        size.isPerfect ? PerfectQuality.new : ImperfectQuality.new;

    return Interval._(size, qualityConstructor(delta));
  }

  /// Creates a new [Interval] from [semitones].
  factory Interval.fromSemitones(Size size, int semitones) =>
      Interval.fromQualityDelta(
        size,
        semitones * size.sign - size.semitones.abs(),
      );

  /// Parse [source] as an [Interval] and return its value.
  ///
  /// If the [source] string does not contain a valid [Interval], a
  /// [FormatException] is thrown.
  ///
  /// Example:
  /// ```dart
  /// Interval.parse('m3') == Interval.m3
  /// Interval.parse('P5') == Interval.perfectFifth
  /// Interval.parse('z') // throws a FormatException
  /// ```
  factory Interval.parse(String source) {
    final match = _intervalRegExp.firstMatch(source);
    if (match == null) throw FormatException('Invalid Interval', source);

    final size = Size(int.parse(match[2]!));
    final parseFactory =
        size.isPerfect ? PerfectQuality.parse : ImperfectQuality.parse;

    return Interval._(size, parseFactory(match[1]!));
  }

  /// Returns the [Size] that matches with [semitones] in [_sizeToSemitones],
  /// otherwise returns `null`.
  ///
  /// Example:
  /// ```dart
  /// Interval.sizeFromSemitones(8) == Size.sixth
  /// Interval.sizeFromSemitones(0) == Size.unison
  /// Interval.sizeFromSemitones(-12) == -Size.octave
  /// Interval.sizeFromSemitones(4) == null
  /// ```
  static Size? sizeFromSemitones(int semitones) {
    final absoluteSemitones = semitones.abs();
    final matchingSize = _sizeToSemitones.keys.firstWhereOrNull(
      (size) =>
          (absoluteSemitones == chromaticDivisions
              ? chromaticDivisions
              : absoluteSemitones % chromaticDivisions) ==
          _sizeToSemitones[size],
    );
    if (matchingSize == null) return null;
    if (absoluteSemitones == chromaticDivisions) {
      return Size(matchingSize * semitones.sign);
    }

    final absResult =
        matchingSize + (absoluteSemitones ~/ chromaticDivisions) * 7;

    return Size(absResult * semitones.nonZeroSign);
  }

  /// Returns the number of semitones of this [Interval].
  ///
  /// Example:
  /// ```dart
  /// Interval.M2.semitones == 2
  /// Interval.d5.semitones == 6
  /// Interval.A4.semitones == 6
  /// (-Interval.M3).semitones == -4
  /// ```
  int get semitones => (size.semitones.abs() + quality.semitones) * size.sign;

  /// Whether this [Interval] is descending.
  ///
  /// Example:
  /// ```dart
  /// Interval.M2.isDescending == false
  /// (-Interval.P4).isDescending == true
  /// Interval.d1.isDescending == false
  /// ```
  bool get isDescending => size.isNegative;

  /// Returns a copy of this [Interval] based on [isDescending].
  ///
  /// Example:
  /// ```dart
  /// Interval.m2.descending() == -Interval.m2
  /// Interval.M3.descending(isDescending: false) == Interval.M3
  /// (-Interval.P5).descending() == -Interval.P5
  /// (-Interval.M7).descending(isDescending: false) == Interval.M7
  /// ```
  Interval descending({bool isDescending = true}) => Interval._(
        Size(size * (this.isDescending == isDescending ? 1 : -1)),
        quality,
      );

  /// Returns the inverted of this [Interval].
  ///
  /// Example:
  /// ```dart
  /// Interval.m3.inverted == Interval.M6
  /// Interval.A4.inverted == Interval.d5
  /// Interval.M7.inverted == Interval.m2
  /// (-Interval.P1).inverted == -Interval.P8
  /// ```
  ///
  /// If this [Interval] is greater than an octave, the simplified inversion is
  /// returned instead.
  ///
  /// Example:
  /// ```dart
  /// Interval.m9.inverted == Interval.M7
  /// Interval.P11.inverted == Interval.P5
  /// ```
  Interval get inverted {
    final diff = 9 - simplified.size.abs();
    final invertedSize =
        Size((diff.isNegative ? diff.abs() + 2 : diff) * size.sign);

    return Interval._(invertedSize, quality.inverted);
  }

  /// Returns the simplified of this [Interval].
  ///
  /// Example:
  /// ```dart
  /// Interval.m9.simplified == Interval.m2
  /// Interval.P11.simplified == Interval.P4
  /// Interval.P8.simplified == Interval.P8
  /// (-Interval.M3).simplified == -Interval.M3
  /// ```
  Interval get simplified => Interval._(size.simplified, quality);

  /// Returns whether this [Interval] is greater than an octave.
  ///
  /// Example:
  /// ```dart
  /// Interval.P5.isCompound == false
  /// (-Interval.m6).isCompound == false
  /// Interval.P8.isCompound == false
  /// Interval.M9.isCompound == true
  /// (-Interval.P11).isCompound == true
  /// Interval.m13.isCompound == true
  /// ```
  bool get isCompound => size.isCompound;

  /// Whether this [Interval] is dissonant.
  ///
  /// Example:
  /// ```dart
  /// Interval.P1.isDissonant == false
  /// Interval.P5.isDissonant == false
  /// Interval.d5.isDissonant == true
  /// Interval.M7.isDissonant == true
  /// (-Interval.m9).isDissonant == true
  /// ```
  bool get isDissonant =>
      switch (quality) {
        PerfectQuality(:final semitones) => semitones != 0,
        ImperfectQuality(:final semitones) =>
          semitones.isNegative && semitones > 1,
      } ||
      const {2, 7}.contains(simplified.size.abs());

  /// Returns this [Interval] respelled by [size] while keeping the same
  /// number of [semitones].
  ///
  /// Example:
  /// ```dart
  /// Interval.A4.respellBySize(Size.fifth) == Interval.d5
  /// Interval.d3.respellBySize(Size.second) == Interval.M2
  /// ```
  Interval respellBySize(Size size) => Interval.fromSemitones(size, semitones);

  /// Returns the iteration distance of this [Interval] between [scalable1] and
  /// [scalable2], including all visited `notes`.
  ///
  /// Example:
  /// ```dart
  /// Interval.P5.distanceBetween(Note.c, Note.d)
  ///   == (2, notes: const [Note.c, Note.g, Note.d])
  /// Interval.P5.distanceBetween(Note.a, Note.g)
  ///   == (-2, notes: const [Note.a, Note.d, Note.g])
  /// (-Interval.P5).distanceBetween(Note.b.flat, Note.d)
  ///   == (-4, notes: [Note.b.flat, Note.f, Note.d, Note.g, Note.d])
  /// Interval.P4.distanceBetween(Note.f, Note.a.flat)
  ///   == (3, notes: [Note.f, Note.b.flat, Note.e.flat, Note.a.flat])
  /// ```
  (int distance, {List<Scalable<T>> notes})
      distanceBetween<T extends Scalable<T>>(T scalable1, T scalable2) {
    var distance = 0;
    final ascendingNotes = [scalable1];
    final descendingNotes = [scalable1];
    while (true) {
      if (ascendingNotes.last == scalable2) {
        return (distance, notes: ascendingNotes);
      }
      if (descendingNotes.last == scalable2) {
        return (-distance, notes: descendingNotes);
      }
      distance++;
      ascendingNotes.add(ascendingNotes.last.transposeBy(this));
      descendingNotes.add(descendingNotes.last.transposeBy(inverted));
    }
  }

  /// Returns the circle of this [Interval] from [scalable] up to [distance].
  ///
  /// Example:
  /// ```dart
  /// Interval.P5.circleFrom(Note.c, distance: 6)
  ///   == [Note.c, Note.g, Note.d, Note.a, Note.e, Note.b, Note.f.sharp]
  ///
  /// Interval.P4.circleFrom(Note.c, distance: 5)
  ///   == [Note.c, Note.f, Note.b.flat, Note.e.flat, Note.a.flat, Note.d.flat]
  ///
  /// Interval.P4.circleFrom(Note.c, distance: -3)
  ///   == Interval.P5.circleFrom(Note.c, distance: 3)
  /// ```
  List<T> circleFrom<T extends Scalable<T>>(
    T scalable, {
    required int distance,
  }) =>
      List.filled(distance.abs(), null).fold(
        [scalable],
        (circleItems, _) => [
          ...circleItems,
          circleItems.last
              .transposeBy(descending(isDescending: distance.isNegative)),
        ],
      );

  /// Creates a new [IntervalClass] from [semitones].
  ///
  /// Example:
  /// ```dart
  /// Interval.m2.toClass() == IntervalClass.m2
  /// Interval.d4.toClass() == IntervalClass.M3
  /// Interval.P8.toClass() == IntervalClass.P1
  /// ```
  IntervalClass toClass() => IntervalClass(semitones);

  /// Adds [other] to this [Interval].
  ///
  /// Example:
  /// ```dart
  /// Interval.m2 + Interval.m2 == Interval.d3
  /// Interval.m2 + Interval.M2 == Interval.m3
  /// Interval.M2 + Interval.P4 == Interval.P5
  /// ```
  Interval operator +(Interval other) {
    final initialPitch = Note.c.inOctave(4);
    final finalPitch = initialPitch.transposeBy(this).transposeBy(other);

    return initialPitch.interval(finalPitch);
  }

  /// The negation of this [Interval].
  ///
  /// Example:
  /// ```dart
  /// -Interval.m3 == const Interval.imperfect(-3, ImperfectQuality.minor)
  /// -const Interval.perfect(-5, PerfectQuality.perfect) == Interval.P5
  /// ```
  Interval operator -() => Interval._(-size, quality);

  @override
  String toString() {
    final naming = '${quality.abbreviation}${size.abs()}';
    final descendingAbbreviation = isDescending ? 'desc ' : '';
    if (isCompound) {
      return '$descendingAbbreviation$naming '
          '(${quality.abbreviation}${simplified.size.abs()})';
    }

    return '$descendingAbbreviation$naming';
  }

  @override
  bool operator ==(Object other) =>
      other is Interval && size == other.size && quality == other.quality;

  @override
  int get hashCode => Object.hash(size, quality);

  @override
  int compareTo(Interval other) => compareMultiple([
        () => size.compareTo(other.size),
        () => semitones.compareTo(other.semitones),
      ]);
}<|MERGE_RESOLUTION|>--- conflicted
+++ resolved
@@ -148,8 +148,7 @@
 
   /// [Size] to the corresponding [ImperfectQuality.minor] or
   /// [PerfectQuality.perfect] semitones.
-<<<<<<< HEAD
-  static const Map<Size, int> _sizeToSemitones = {
+  static const _sizeToSemitones = {
     Size.unison: 0, // P
     Size.second: 1, // m
     Size.third: 3, // m
@@ -158,17 +157,6 @@
     Size.sixth: 8, // m
     Size.seventh: 10, // m
     Size.octave: 12, // P
-=======
-  static const _sizeToSemitones = {
-    1: 0, // P
-    2: 1, // m
-    3: 3, // m
-    4: 5, // P
-    5: 7, // P
-    6: 8, // m
-    7: 10, // m
-    8: 12, // P
->>>>>>> c33fc126
   };
 
   static final RegExp _intervalRegExp = RegExp(r'(\w+?)(\d+)');
