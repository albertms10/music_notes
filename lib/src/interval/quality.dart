--- conflicted
+++ resolved
@@ -19,21 +19,10 @@
   /// Creates a new [Quality] from [semitones].
   const Quality(this.semitones);
 
-<<<<<<< HEAD
-  /// The inverted version of this [Quality].
-  Quality get inverted;
-=======
-  static const _diminishedSymbol = 'd';
-  static const _augmentedSymbol = 'A';
-
-  /// The symbol of this [Quality].
-  String get symbol;
-
   /// The inversion of this [Quality].
   ///
   /// See [Inversion § Intervals](https://en.wikipedia.org/wiki/Inversion_(music)#Intervals).
   Quality get inversion;
->>>>>>> 644dcdd7
 
   /// Whether this [Quality] is dissonant.
   bool get isDissonant;
@@ -120,40 +109,10 @@
   /// PerfectQuality.parse('dd') == PerfectQuality.doublyDiminished
   /// PerfectQuality.parse('z') // throws a FormatException
   /// ```
-<<<<<<< HEAD
   factory PerfectQuality.parse(
     String source, {
     IntervalNotation system = IntervalNotation.standard,
-  }) =>
-      system.parsePerfectQuality(source);
-=======
-  factory PerfectQuality.parse(String source) {
-    if (!_regExp.hasMatch(source)) {
-      throw FormatException('Invalid PerfectQuality', source);
-    }
-
-    return switch (source[0]) {
-      Quality._diminishedSymbol => PerfectQuality(-source.length),
-      _perfectSymbol => PerfectQuality.perfect,
-      _ /* Quality._augmentedSymbol */ => PerfectQuality(source.length),
-    };
-  }
-
-  /// The symbol of this [PerfectQuality].
-  ///
-  /// Example:
-  /// ```dart
-  /// PerfectQuality.perfect.toString() == 'P'
-  /// PerfectQuality.augmented.toString() == 'A'
-  /// PerfectQuality.doublyDiminished.toString() == 'dd'
-  /// ```
-  @override
-  String get symbol => switch (semitones) {
-    < 0 => Quality._diminishedSymbol * semitones.abs(),
-    0 => _perfectSymbol,
-    _ => Quality._augmentedSymbol * semitones,
-  };
->>>>>>> 644dcdd7
+  }) => system.parsePerfectQuality(source);
 
   /// The inversion of this [PerfectQuality].
   ///
@@ -229,43 +188,10 @@
   /// ImperfectQuality.parse('A') == ImperfectQuality.augmented
   /// ImperfectQuality.parse('z') // throws a FormatException
   /// ```
-<<<<<<< HEAD
   factory ImperfectQuality.parse(
     String source, {
     IntervalNotation system = IntervalNotation.standard,
-  }) =>
-      system.parseImperfectQuality(source);
-=======
-  factory ImperfectQuality.parse(String source) {
-    if (!_regExp.hasMatch(source)) {
-      throw FormatException('Invalid PerfectQuality', source);
-    }
-
-    return switch (source[0]) {
-      Quality._diminishedSymbol => ImperfectQuality(-source.length),
-      _minorSymbol => ImperfectQuality.minor,
-      _majorSymbol => ImperfectQuality.major,
-      _ /* Quality._augmentedSymbol */ => ImperfectQuality(source.length + 1),
-    };
-  }
-
-  /// The symbol of this [ImperfectQuality].
-  ///
-  /// Example:
-  /// ```dart
-  /// ImperfectQuality.major.toString() == 'M'
-  /// ImperfectQuality.minor.toString() == 'm'
-  /// ImperfectQuality.diminished.toString() == 'd'
-  /// ImperfectQuality.triplyAugmented.toString() == 'AAA'
-  /// ```
-  @override
-  String get symbol => switch (semitones) {
-    < 0 => Quality._diminishedSymbol * semitones.abs(),
-    0 => _minorSymbol,
-    1 => _majorSymbol,
-    _ => Quality._augmentedSymbol * (semitones - 1),
-  };
->>>>>>> 644dcdd7
+  }) => system.parseImperfectQuality(source);
 
   /// The inversion of this [ImperfectQuality].
   ///
