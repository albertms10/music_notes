--- conflicted
+++ resolved
@@ -37,12 +37,7 @@
       }
     }
 
-<<<<<<< HEAD
-    return (ranges..add((from: start, to: nextValue(b))))
-        .toList(growable: false);
-=======
     yield (from: start, to: nextValue(last));
->>>>>>> a9df96fc
   }
 
   /// Compacts this [Iterable] into a list of [Range]s based on [nextValue]
