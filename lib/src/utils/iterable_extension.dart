--- conflicted
+++ resolved
@@ -1,12 +1,6 @@
-<<<<<<< HEAD
 /// An Iterable extension.
 extension IterableExtension<E> on Iterable<E> {
-  /// Returns the closest element [E] to [target].
-=======
-/// An Iterable num extension.
-extension IterableNumExtension<T extends num> on Iterable<T> {
-  /// The closest number to [target] in this [Iterable].
->>>>>>> 5d12adee
+  /// The closest element [E] to [target].
   ///
   /// Example:
   /// ```dart
