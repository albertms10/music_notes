part of '../music_notes.dart';

@immutable
// ignore: one_member_abstracts
<<<<<<< HEAD
abstract class Transposable<T extends Transposable<T>> {
=======
abstract interface class Transposable<T> {
>>>>>>> 91155429
  /// Returns a transposed [T] by [interval] from this [T].
  T transposeBy(Interval interval);
}<|MERGE_RESOLUTION|>--- conflicted
+++ resolved
@@ -2,11 +2,7 @@
 
 @immutable
 // ignore: one_member_abstracts
-<<<<<<< HEAD
-abstract class Transposable<T extends Transposable<T>> {
-=======
 abstract interface class Transposable<T> {
->>>>>>> 91155429
   /// Returns a transposed [T] by [interval] from this [T].
   T transposeBy(Interval interval);
 }