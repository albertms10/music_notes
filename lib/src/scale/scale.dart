--- conflicted
+++ resolved
@@ -222,16 +222,8 @@
   ///   == const [Note.c, Note.bFlat, Note.aFlat, Note.g, Note.f, Note.eFlat,
   ///        Note.d, Note.c]
   /// ```
-<<<<<<< HEAD
-  List<T> fromNote<T extends Transposable<T>>(T transposable) =>
-      intervalSteps.fold(
-        [transposable],
-        (scaleNotes, interval) =>
-            [...scaleNotes, scaleNotes.last.transposeBy(interval)],
-      );
-=======
-  List<Transposable<T>> fromNote<T>(
-    Transposable<T> transposable, {
+  List<T> fromNote<T extends Transposable<T>>(
+    T transposable, {
     bool isDescending = false,
   }) {
     final steps = isDescending ? descendingIntervalSteps : intervalSteps;
@@ -246,7 +238,6 @@
       ],
     );
   }
->>>>>>> 91155429
 
   /// Returns the mirrored scale version of this [Scale].
   ///
