import 'package:collection/collection.dart' show IterableEquality;
import 'package:meta/meta.dart' show immutable;

import '../harmony/chord_pattern.dart';
import '../interval/interval.dart';
<<<<<<< HEAD
import '../music.dart';
import '../note/note.dart';
import '../note/pitch_class.dart';
=======
import '../interval/interval_class.dart';
>>>>>>> 95d14f5f
import '../scalable.dart';
import 'scale.dart';
import 'scale_degree.dart';

/// A set of musical intervals that conform a musical scale.
///
/// See [Scale (music)](https://en.wikipedia.org/wiki/Scale_(music)).
///
/// ---
/// See also:
/// * [Scale].
@immutable
final class ScalePattern {
  /// The interval steps that define this [ScalePattern].
  final List<Interval> intervalSteps;

  /// The descending interval steps that define this [ScalePattern] (if
  /// different).
  final List<Interval>? _descendingIntervalSteps;

  /// Creates a new [ScalePattern] from [intervalSteps] and optional
  /// [_descendingIntervalSteps].
  const ScalePattern(this.intervalSteps, [this._descendingIntervalSteps]);

  /// ![C Ionian scale](https://upload.wikimedia.org/score/p/2/p2fun2296uif26uyy61yxjli7ocfq9d/p2fun229.png).
  static const ionian = ScalePattern([
    Interval.M2,
    Interval.M2,
    Interval.m2,
    Interval.M2,
    Interval.M2,
    Interval.M2,
    Interval.m2,
  ]);

  /// ![C Dorian scale](https://upload.wikimedia.org/score/g/y/gydc9ka2vd8tdso0yv7qf15vu7axtr8/gydc9ka2.png).
  static const dorian = ScalePattern([
    Interval.M2,
    Interval.m2,
    Interval.M2,
    Interval.M2,
    Interval.M2,
    Interval.m2,
    Interval.M2,
  ]);

  /// ![C Phrygian scale](https://upload.wikimedia.org/score/o/l/oljahwegklc7tqhe1gpekwo6sro4xkm/oljahweg.png).
  static const phrygian = ScalePattern([
    Interval.m2,
    Interval.M2,
    Interval.M2,
    Interval.M2,
    Interval.m2,
    Interval.M2,
    Interval.M2,
  ]);

  /// ![C Lydian scale](https://upload.wikimedia.org/score/0/c/0cg9y4ajzy2jwu8s2887oaq4fwkwbqs/0cg9y4aj.png).
  static const lydian = ScalePattern([
    Interval.M2,
    Interval.M2,
    Interval.M2,
    Interval.m2,
    Interval.M2,
    Interval.M2,
    Interval.m2,
  ]);

  /// ![C Lydian augmented scale](https://upload.wikimedia.org/score/3/b/3b5vj7v08y1yuemdmewgxuuid25oezn/3b5vj7v0.png).
  static const lydianAugmented = ScalePattern([
    Interval.M2,
    Interval.M2,
    Interval.M2,
    Interval.M2,
    Interval.m2,
    Interval.M2,
    Interval.m2,
  ]);

  /// ![C Mixolydian scale](https://upload.wikimedia.org/score/s/j/sjbifo4dqsa0aozgvdr38c2z8qq3f9k/sjbifo4d.png).
  static const mixolydian = ScalePattern([
    Interval.M2,
    Interval.M2,
    Interval.m2,
    Interval.M2,
    Interval.M2,
    Interval.m2,
    Interval.M2,
  ]);

  /// ![C Aeolian scale](https://upload.wikimedia.org/score/c/s/cseytu8cn39n7a6wp4j23dfqjdnsan7/cseytu8c.png).
  static const aeolian = ScalePattern([
    Interval.M2,
    Interval.m2,
    Interval.M2,
    Interval.M2,
    Interval.m2,
    Interval.M2,
    Interval.M2,
  ]);

  /// ![C Locrian scale](https://upload.wikimedia.org/score/a/5/a54xaj67nftcpgw3wgsaxqjcfnwram5/a54xaj67.png).
  static const locrian = ScalePattern([
    Interval.m2,
    Interval.M2,
    Interval.M2,
    Interval.m2,
    Interval.M2,
    Interval.M2,
    Interval.M2,
  ]);

  /// ![C Major scale](https://upload.wikimedia.org/score/1/4/149hxowm0jnjun0byp4xzvq7h12ndfg/149hxowm.png).
  static const major = ionian;

  /// ![C Natural minor scale](https://upload.wikimedia.org/score/h/k/hkrek1madm24z0ssu3s37ddrohklugf/hkrek1ma.png).
  static const naturalMinor = aeolian;

  /// ![C Harmonic minor scale](https://upload.wikimedia.org/score/7/3/73zt4ivl6l561j0n2a1qp68d51l2yug/73zt4ivl.png).
  static const harmonicMinor = ScalePattern([
    Interval.M2,
    Interval.m2,
    Interval.M2,
    Interval.M2,
    Interval.m2,
    Interval.A2,
    Interval.m2,
  ]);

  /// ![C Melodic minor scale](https://upload.wikimedia.org/score/9/2/92i6sjg41ji8y1ab881a1pcq1u3hr0p/92i6sjg4.png).
  static const melodicMinor = ScalePattern(
    [
      Interval.M2,
      Interval.m2,
      Interval.M2,
      Interval.M2,
      Interval.M2,
      Interval.M2,
      Interval.m2,
    ],
    [
      Interval.M2,
      Interval.M2,
      Interval.m2,
      Interval.M2,
      Interval.M2,
      Interval.m2,
      Interval.M2,
    ],
  );

  /// See [Chromatic scale](https://en.wikipedia.org/wiki/Chromatic_scale).
  ///
  /// ![C Chromatic scale](https://upload.wikimedia.org/score/m/u/mu2yiewo9c4oa1bzfg20dg3ltwd5iu3/mu2yiewo.png).
  static const chromatic = ScalePattern([
    Interval.A1,
    Interval.m2,
    Interval.A1,
    Interval.m2,
    Interval.m2,
    Interval.A1,
    Interval.m2,
    Interval.A1,
    Interval.m2,
    Interval.A1,
    Interval.m2,
    Interval.m2,
  ]);

  /// See [Whole-tone scale](https://en.wikipedia.org/wiki/Whole-tone_scale).
  ///
  /// ![C Whole-tone scale](https://upload.wikimedia.org/score/l/c/lcqo121bdjjfsvvxcp86l59yaa46v8o/lcqo121b.png).
  static const wholeTone = ScalePattern([
    Interval.M2,
    Interval.M2,
    Interval.M2,
    Interval.M2,
    Interval.M2,
    Interval.d3,
  ]);

  /// See [Pentatonic scale](https://en.wikipedia.org/wiki/Pentatonic_scale).
  ///
  /// ![C Major pentatonic scale](https://upload.wikimedia.org/score/j/7/j7cn43w4nuz0j5imzs8ijatkfxh1x0h/j7cn43w4.png).
  static const majorPentatonic = ScalePattern([
    Interval.M2,
    Interval.M2,
    Interval.m3,
    Interval.M2,
    Interval.m3,
  ]);

  /// See [Pentatonic scale](https://en.wikipedia.org/wiki/Pentatonic_scale).
  ///
  /// ![A Minor pentatonic scale](https://upload.wikimedia.org/score/s/c/sc9aoxty66zu9ccwp6qclwcuuai6pjz/sc9aoxty.png).
  static const minorPentatonic = ScalePattern([
    Interval.m3,
    Interval.M2,
    Interval.M2,
    Interval.m3,
    Interval.M2,
  ]);

  /// See [Octatonic scale](https://en.wikipedia.org/wiki/Octatonic_scale).
  ///
  /// ![C Octatonic scale](https://upload.wikimedia.org/score/0/7/07sm4b4dbpp5ynvdfuedj2e87e14ym3/07sm4b4d.png).
  ///
  /// ![C Octatonic scale](https://upload.wikimedia.org/score/3/k/3k5luxd4mjag2z377hvt9gg3njf0882/3k5luxd4.png).
  static const octatonic = ScalePattern([
    Interval.M2,
    Interval.m2,
    Interval.M2,
    Interval.m2,
    Interval.M2,
    Interval.m2,
    Interval.M2,
    Interval.m2,
  ]);

  /// Creates a new [ScalePattern] from the given [chordPattern].
  ///
  /// Example:
  /// ```dart
  /// ScalePattern.fromChordPattern(ChordPattern.majorTriad)
  ///   == ScalePattern.major
  /// ScalePattern.fromChordPattern(ChordPattern.minorTriad)
  ///   == ScalePattern.naturalMinor
  /// ```
  factory ScalePattern.fromChordPattern(ChordPattern chordPattern) {
    if (chordPattern.isAugmented) return lydianAugmented;
    if (chordPattern.isMajor) return major;
    if (chordPattern.isMinor) return naturalMinor;
    if (chordPattern.isDiminished) return locrian;

    // TODO(albertms10): add support for other triad constructions.
    return major;
  }

  /// Creates a new [ScalePattern] from a binary [sequence] in integer form.
  ///
  /// This method and [ScalePattern.toBinary] are inverses of each other.
  ///
  /// Example:
  /// ```dart
  /// ScalePattern.fromBinary(int.parse('101010110101', radix: 2))
  ///   == ScalePattern.major
  /// ```
  factory ScalePattern.fromBinary(int sequence) {
    assert(sequence > 0, 'Sequence must be greater than 0');

    return Scale([
      for (int i = 0; i < chromaticDivisions; i++)
        if (sequence & 1 << i != 0) PitchClass(i),
      PitchClass.c,
    ]).pattern;
  }

  /// Returns the binary representation of this [ScalePattern].
  ///
  /// This method and [ScalePattern.fromBinary] are inverses of each other.
  ///
  /// Example:
  /// ```dart
  /// ScalePattern.major.on(Note.c).toBinary()
  ///   == int.parse('101010110101', radix: 2)
  /// ```
  int toBinary() => on(Note.c)
      .degrees
      .fold(0, (sequence, scalable) => sequence | 1 << scalable.semitones);

  /// The length of this [ScalePattern].
  ///
  /// Example:
  /// ```dart
  /// ScalePattern.minorPentatonic.length == 5
  /// ScalePattern.major.length == 7
  /// ScalePattern.octatonic.length == 8
  /// ScalePattern.chromatic.length == 12
  /// ```
  int get length => degreePatterns.length;

  /// The descending interval steps that define this [ScalePattern].
  List<Interval> get descendingIntervalSteps =>
      _descendingIntervalSteps ?? intervalSteps.reversed.toList();

  /// The scale of notes starting from [scalable].
  ///
  /// Example:
  /// ```dart
  /// ScalePattern.major.on(Note.c)
  ///   == const Scale([Note.c, Note.d, Note.e, Note.f, Note.g, Note.a, Note.b,
  ///        Note.c])
  ///
  /// ScalePattern.naturalMinor.on(Note.a)
  ///   == const Scale([Note.a, Note.b, Note.c, Note.d, Note.e, Note.f, Note.g,
  ///        Note.a])
  ///
  /// ScalePattern.melodicMinor.on(Note.c)
  ///   == Scale([Note.c, Note.d, Note.e.flat, Note.f, Note.g, Note.a, Note.b,
  ///        Note.c])
  /// ```
  Scale<T> on<T extends Scalable<T>>(T scalable) => Scale(
        intervalSteps.fold(
          [scalable],
          (scale, interval) => [...scale, scale.last.transposeBy(interval)],
        ),
        // We iterate over the `reversed` descending step list to make sure
        // both regular and descending scales match, e.g., their octave in
        // `Pitch` lists.
        _descendingIntervalSteps?.reversed
            .fold(
              [scalable],
              (scale, interval) => [...scale, scale.last.transposeBy(interval)],
            )
            .reversed
            .toList(),
      );

  /// The mirrored scale version of this [ScalePattern].
  ///
  /// Example:
  /// ```dart
  /// ScalePattern.ionian.mirrored == ScalePattern.phrygian
  /// ScalePattern.dorian.mirrored == ScalePattern.dorian
  /// ScalePattern.locrian.mirrored == ScalePattern.lydian
  /// ```
  ScalePattern get mirrored => ScalePattern(
        descendingIntervalSteps,
        _descendingIntervalSteps != null ? intervalSteps : null,
      );

  /// The [ChordPattern] for each scale degree in this [ScalePattern].
  ///
  /// Example:
  /// ```dart
  /// ScalePattern.major.degreePatterns == const [
  ///   ChordPattern.majorTriad,
  ///   ChordPattern.minorTriad,
  ///   ChordPattern.minorTriad,
  ///   ChordPattern.majorTriad,
  ///   ChordPattern.majorTriad,
  ///   ChordPattern.minorTriad,
  ///   ChordPattern.diminishedTriad,
  /// ]
  /// ```
  List<ChordPattern> get degreePatterns => [
        for (var i = 1; i <= intervalSteps.length; i++)
          degreePattern(ScaleDegree(i)),
      ];

  /// The [ChordPattern] for the [scaleDegree] of this [ScalePattern].
  ///
  /// Example:
  /// ```dart
  /// ScalePattern.major.degreePattern(ScaleDegree.i) == ChordPattern.majorTriad
  /// ScalePattern.major.degreePattern(ScaleDegree.vii)
  ///   == ChordPattern.diminishedTriad
  /// ScalePattern.naturalMinor.degreePattern(ScaleDegree.iv)
  ///   == ChordPattern.minorTriad
  /// ```
  ChordPattern degreePattern(ScaleDegree scaleDegree) {
    if (scaleDegree.quality != null) {
      return ChordPattern.fromQuality(scaleDegree.quality!);
    }

    // Deduce the diatonic `ChordPattern` from this `Scale.intervalSteps`.
    return ChordPattern.fromIntervalSteps([
      _addNextStepTo(scaleDegree.ordinal),
      _addNextStepTo(scaleDegree.ordinal + 2),
    ]);
  }

  Interval _stepFrom(int ordinal) =>
      intervalSteps[(ordinal - 1) % intervalSteps.length];

  Interval _addNextStepTo(int ordinal) =>
      _stepFrom(ordinal) + _stepFrom(ordinal + 1);

  /// Whether this [Scale] is enharmonically equivalent to [other].
  ///
  /// Example:
  /// ```dart
  /// const ScalePattern([Interval.m2, Interval.m3, Interval.M2])
  ///   .isEnharmonicWith(ScalePattern([Interval.m2, Interval.A2, Interval.d3]))
  ///     == true
  /// ```
  bool isEnharmonicWith(ScalePattern other) =>
      const IterableEquality<IntervalClass>()
          .equals(intervalSteps.toClass(), other.intervalSteps.toClass()) &&
      const IterableEquality<IntervalClass>().equals(
        (_descendingIntervalSteps ?? const []).toClass(),
        (other._descendingIntervalSteps ?? const []).toClass(),
      );

  /// The name associated with this [ScalePattern].
  ///
  /// Example:
  /// ```dart
  /// ScalePattern.mixolydian.name == 'Mixolydian'
  /// ScalePattern.chromatic.name == 'Chromatic'
  /// ScalePattern.melodicMinor.name == 'Melodic minor'
  /// ```
  String? get name => switch (this) {
        ionian => 'Major (ionian)',
        dorian => 'Dorian',
        phrygian => 'Phrygian',
        lydian => 'Lydian',
        mixolydian => 'Mixolydian',
        aeolian => 'Natural minor (aeolian)',
        locrian => 'Locrian',
        harmonicMinor => 'Harmonic minor',
        melodicMinor => 'Melodic minor',
        chromatic => 'Chromatic',
        wholeTone => 'Whole-tone',
        majorPentatonic => 'Major pentatonic',
        minorPentatonic => 'Minor pentatonic',
        octatonic => 'Octatonic',
        _ => null,
      };

  @override
  String toString() {
    final descendingSteps = _descendingIntervalSteps != null
        ? ', ${_descendingIntervalSteps.join(' ')}'
        : '';

    return '$name (${intervalSteps.join(' ')}$descendingSteps)';
  }

  @override
  bool operator ==(Object other) =>
      other is ScalePattern &&
      const IterableEquality<Interval>()
          .equals(intervalSteps, other.intervalSteps) &&
      const IterableEquality<Interval>()
          .equals(_descendingIntervalSteps, other._descendingIntervalSteps);

  @override
  int get hashCode => Object.hash(
        Object.hashAll(intervalSteps),
        _descendingIntervalSteps != null
            ? Object.hashAll(_descendingIntervalSteps)
            : null,
      );
}<|MERGE_RESOLUTION|>--- conflicted
+++ resolved
@@ -3,13 +3,10 @@
 
 import '../harmony/chord_pattern.dart';
 import '../interval/interval.dart';
-<<<<<<< HEAD
+import '../interval/interval_class.dart';
 import '../music.dart';
 import '../note/note.dart';
 import '../note/pitch_class.dart';
-=======
-import '../interval/interval_class.dart';
->>>>>>> 95d14f5f
 import '../scalable.dart';
 import 'scale.dart';
 import 'scale_degree.dart';
@@ -273,8 +270,7 @@
   ///
   /// Example:
   /// ```dart
-  /// ScalePattern.major.on(Note.c).toBinary()
-  ///   == int.parse('101010110101', radix: 2)
+  /// ScalePattern.major.toBinary() == int.parse('101010110101', radix: 2)
   /// ```
   int toBinary() => on(Note.c)
       .degrees
