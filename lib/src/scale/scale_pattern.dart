--- conflicted
+++ resolved
@@ -406,23 +406,11 @@
 
   @override
   bool operator ==(Object other) =>
-<<<<<<< HEAD
       other is ScalePattern && isEnharmonicWith(other);
 
   @override
   int get hashCode => Object.hash(
-        Object.hashAll(intervalSteps.toClass()),
-=======
-      other is ScalePattern &&
-      const IterableEquality<Interval>()
-          .equals(_intervalSteps, other._intervalSteps) &&
-      const IterableEquality<Interval>()
-          .equals(_descendingIntervalSteps, other._descendingIntervalSteps);
-
-  @override
-  int get hashCode => Object.hash(
-        Object.hashAll(_intervalSteps),
->>>>>>> c46de41f
+        Object.hashAll(_intervalSteps.toClass()),
         _descendingIntervalSteps != null
             ? Object.hashAll(_descendingIntervalSteps.toClass())
             : null,
