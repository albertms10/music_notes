--- conflicted
+++ resolved
@@ -1,11 +1,7 @@
 import 'dart:math' as math;
 
-<<<<<<< HEAD
-import 'package:collection/collection.dart' show MapEquality;
-=======
 import 'package:collection/collection.dart'
-    show ListEquality, UnmodifiableListView;
->>>>>>> e9452dad
+    show MapEquality, UnmodifiableMapView;
 import 'package:meta/meta.dart' show immutable;
 import 'package:music_notes/utils.dart';
 
@@ -26,14 +22,10 @@
 /// * [TuningSystem].
 @immutable
 class EqualTemperament extends TuningSystem {
-  final List<int> _steps;
+  final Map<BaseNote, int> _steps;
 
   /// The equal divisions between each [BaseNote] and the next one.
-<<<<<<< HEAD
-  final Map<BaseNote, int> steps;
-=======
-  List<int> get steps => UnmodifiableListView(_steps);
->>>>>>> e9452dad
+  Map<BaseNote, int> get steps => UnmodifiableMapView(_steps);
 
   /// Creates a new [EqualTemperament] from [_steps] and [referencePitch].
   const EqualTemperament(
@@ -70,13 +62,12 @@
           divisions..update(baseNote, (value) => value + 1, ifAbsent: () => 1),
     );
 
-    return EqualTemperament(steps: divisions, referencePitch: referencePitch);
+    return EqualTemperament(divisions, referencePitch: referencePitch);
   }
 
   /// See [12 equal temperament](https://en.wikipedia.org/wiki/12_equal_temperament).
   const EqualTemperament.edo12({super.referencePitch = _defaultReferencePitch})
-<<<<<<< HEAD
-      : steps = const {
+      : _steps = const {
           BaseNote.a: 2,
           BaseNote.b: 1,
           BaseNote.c: 2,
@@ -88,7 +79,7 @@
 
   /// See [19 equal temperament](https://en.wikipedia.org/wiki/19_equal_temperament).
   const EqualTemperament.edo19({super.referencePitch = _defaultReferencePitch})
-      : steps = const {
+      : _steps = const {
           BaseNote.a: 3,
           BaseNote.b: 2,
           BaseNote.c: 3,
@@ -97,24 +88,13 @@
           BaseNote.f: 3,
           BaseNote.g: 3,
         };
-=======
-      : _steps = const [2, 2, 1, 2, 2, 2, 1];
-
-  /// See [19 equal temperament](https://en.wikipedia.org/wiki/19_equal_temperament).
-  const EqualTemperament.edo19({super.referencePitch = _defaultReferencePitch})
-      : _steps = const [3, 3, 2, 3, 3, 3, 2];
->>>>>>> e9452dad
 
   static const _defaultReferencePitch = Pitch(Note.a, octave: 4);
 
   /// The equal divisions of the octave of this [EqualTemperament].
   ///
   /// See [EDO](https://en.xen.wiki/w/EDO).
-<<<<<<< HEAD
-  int get edo => steps.values.reduce((value, element) => value + element);
-=======
-  int get edo => _steps.reduce((value, element) => value + element);
->>>>>>> e9452dad
+  int get edo => _steps.values.reduce((value, element) => value + element);
 
   /// The cents for each division step in this [EqualTemperament].
   ///
@@ -158,28 +138,20 @@
   Cent get generator => cents.closestTo(referenceGeneratorCents);
 
   @override
-<<<<<<< HEAD
-  String toString() =>
-      'EDO $edo (${steps.entries.map((entry) => '${entry.key}:${entry.value}').join(' ')})';
-=======
-  String toString() => 'EDO $edo (${_steps.join(' ')})';
->>>>>>> e9452dad
+  String toString() {
+    final steps =
+        _steps.entries.map((entry) => '${entry.key}:${entry.value}').join(' ');
+
+    return 'EDO $edo ($steps)';
+  }
 
   @override
   bool operator ==(Object other) =>
       other is EqualTemperament &&
-<<<<<<< HEAD
-      const MapEquality<BaseNote, int>().equals(steps, other.steps) &&
+      const MapEquality<BaseNote, int>().equals(_steps, other._steps) &&
       referencePitch == other.referencePitch;
 
   @override
   int get hashCode =>
-      Object.hash(Object.hashAll(steps.recordEntries), referencePitch);
-=======
-      const ListEquality<int>().equals(_steps, other._steps) &&
-      referencePitch == other.referencePitch;
-
-  @override
-  int get hashCode => Object.hash(Object.hashAll(_steps), referencePitch);
->>>>>>> e9452dad
+      Object.hash(Object.hashAll(_steps.recordEntries), referencePitch);
 }