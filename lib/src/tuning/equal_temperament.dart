--- conflicted
+++ resolved
@@ -11,14 +11,10 @@
 import 'tuning_fork.dart';
 import 'tuning_system.dart';
 
-<<<<<<< HEAD
-/// A representation of an equal temperament tuning formatter.
-=======
 /// Number of chromatic octave divisions in [EqualTemperament.edo12].
 const int chromaticDivisions = 12;
 
-/// A representation of an equal temperament tuning system.
->>>>>>> 0fed0004
+/// A representation of an equal temperament tuning formatter.
 ///
 /// See [Equal temperament](https://en.wikipedia.org/wiki/Equal_temperament).
 ///
