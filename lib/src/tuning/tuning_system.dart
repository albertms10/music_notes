part of '../../music_notes.dart';

/// A tuning system representation.
@immutable
sealed class TuningSystem {
  /// The reference note from which this [TuningSystem] is tuned.
  final PositionedNote referenceNote;
<<<<<<< HEAD

  /// Creates a new [TuningSystem].
  const TuningSystem({required this.referenceNote});

  /// The number of cents in an [Interval.P8].
  static const int octaveCents = chromaticDivisions * 100;
=======

  /// Creates a new [TuningSystem].
  const TuningSystem({required this.referenceNote});
>>>>>>> 1dfac9b4

  /// Returns the number of cents for the generator at [Interval.P5] in this
  /// [TuningSystem].
  ///
  /// Example:
  /// ```dart
  /// const PythagoreanTuning().generatorCents == 701.96
  /// const EqualTemperament.edo12().generatorCents == 700
  /// const EqualTemperament.edo19().generatorCents == 694.74
  /// ```
<<<<<<< HEAD
  ///
  /// ![Temperaments](https://upload.wikimedia.org/wikipedia/commons/4/4c/Rank-2_temperaments_with_the_generator_close_to_a_fifth_and_period_an_octave.jpg)
  double get generatorCents;

  /// Returns the number of cents for [ratio] in this [TuningSystem].
  ///
  /// See [Cent](https://en.wikipedia.org/wiki/Cent_(music)).
  ///
  /// Example:
  /// ```dart
  /// const pt = PythagoreanTuning();
  /// TuningSystem.cents(pt.ratioFromNote(Note.f.inOctave(4))) == 498.04
  /// TuningSystem.cents(pt.ratioFromNote(Note.g.inOctave(4))) == 701.96
  ///
  /// const edo12 = EqualTemperament.edo12();
  /// TuningSystem.cents(edo12.ratio()) == 100
  /// TuningSystem.cents(edo12.ratio(6)) == 600
  ///
  /// const edo19 = EqualTemperament.edo19();
  /// TuningSystem.cents(edo19.ratio()) == 63.16
  /// TuningSystem.cents(edo19.ratio(10)) == 631.58
  /// ```
  static double cents(double ratio) =>
      math.log(ratio) / math.log(2) * octaveCents;
=======
  ///
  /// ![Temperaments](https://upload.wikimedia.org/wikipedia/commons/4/4c/Rank-2_temperaments_with_the_generator_close_to_a_fifth_and_period_an_octave.jpg)
  Cent get generatorCents;
>>>>>>> 1dfac9b4

  /// Returns the ratio from [note] in this [TuningSystem].
  ///
  /// Example:
  /// ```dart
  /// final pt = PythagoreanTuning(referenceNote: Note.c.inOctave(4));
  /// pt.ratioFromNote(Note.d.inOctave(4)) == 9 / 8
  /// pt.ratioFromNote(Note.f.inOctave(4)) == 4 / 3
  ///
  /// final edo12 = EqualTemperament.edo12(referenceNote: Note.a.inOctave(4));
  /// edo12.ratioFromNote(Note.b.inOctave(4)) == 1.12
  /// edo12.ratioFromNote(Note.d.inOctave(5)) == 1.33
  /// ```
<<<<<<< HEAD
  double ratioFromNote(PositionedNote note);

  /// Returns the cents from [note] in this [TuningSystem].
  double centsFromNote(PositionedNote note);
=======
  Ratio ratioFromNote(PositionedNote note);
>>>>>>> 1dfac9b4
}<|MERGE_RESOLUTION|>--- conflicted
+++ resolved
@@ -5,18 +5,9 @@
 sealed class TuningSystem {
   /// The reference note from which this [TuningSystem] is tuned.
   final PositionedNote referenceNote;
-<<<<<<< HEAD
 
   /// Creates a new [TuningSystem].
   const TuningSystem({required this.referenceNote});
-
-  /// The number of cents in an [Interval.P8].
-  static const int octaveCents = chromaticDivisions * 100;
-=======
-
-  /// Creates a new [TuningSystem].
-  const TuningSystem({required this.referenceNote});
->>>>>>> 1dfac9b4
 
   /// Returns the number of cents for the generator at [Interval.P5] in this
   /// [TuningSystem].
@@ -27,36 +18,9 @@
   /// const EqualTemperament.edo12().generatorCents == 700
   /// const EqualTemperament.edo19().generatorCents == 694.74
   /// ```
-<<<<<<< HEAD
-  ///
-  /// ![Temperaments](https://upload.wikimedia.org/wikipedia/commons/4/4c/Rank-2_temperaments_with_the_generator_close_to_a_fifth_and_period_an_octave.jpg)
-  double get generatorCents;
-
-  /// Returns the number of cents for [ratio] in this [TuningSystem].
-  ///
-  /// See [Cent](https://en.wikipedia.org/wiki/Cent_(music)).
-  ///
-  /// Example:
-  /// ```dart
-  /// const pt = PythagoreanTuning();
-  /// TuningSystem.cents(pt.ratioFromNote(Note.f.inOctave(4))) == 498.04
-  /// TuningSystem.cents(pt.ratioFromNote(Note.g.inOctave(4))) == 701.96
-  ///
-  /// const edo12 = EqualTemperament.edo12();
-  /// TuningSystem.cents(edo12.ratio()) == 100
-  /// TuningSystem.cents(edo12.ratio(6)) == 600
-  ///
-  /// const edo19 = EqualTemperament.edo19();
-  /// TuningSystem.cents(edo19.ratio()) == 63.16
-  /// TuningSystem.cents(edo19.ratio(10)) == 631.58
-  /// ```
-  static double cents(double ratio) =>
-      math.log(ratio) / math.log(2) * octaveCents;
-=======
   ///
   /// ![Temperaments](https://upload.wikimedia.org/wikipedia/commons/4/4c/Rank-2_temperaments_with_the_generator_close_to_a_fifth_and_period_an_octave.jpg)
   Cent get generatorCents;
->>>>>>> 1dfac9b4
 
   /// Returns the ratio from [note] in this [TuningSystem].
   ///
@@ -70,12 +34,5 @@
   /// edo12.ratioFromNote(Note.b.inOctave(4)) == 1.12
   /// edo12.ratioFromNote(Note.d.inOctave(5)) == 1.33
   /// ```
-<<<<<<< HEAD
-  double ratioFromNote(PositionedNote note);
-
-  /// Returns the cents from [note] in this [TuningSystem].
-  double centsFromNote(PositionedNote note);
-=======
   Ratio ratioFromNote(PositionedNote note);
->>>>>>> 1dfac9b4
 }