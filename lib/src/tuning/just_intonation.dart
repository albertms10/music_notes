import 'dart:math' as math;

import 'package:meta/meta.dart' show immutable;

import '../interval/interval.dart';
import '../music.dart';
import '../note/note.dart';
import '../note/pitch.dart';
import 'cent.dart';
import 'ratio.dart';
import 'tuning_system.dart';

/// A representation of a just tuning system.
///
/// See [Just intonation](https://en.wikipedia.org/wiki/Just_intonation).
///
/// ---
/// See also:
/// * [TuningSystem].
@immutable
sealed class JustIntonation extends TuningSystem {
  /// Creates a new [JustIntonation] from [referencePitch].
  const JustIntonation({
    super.referencePitch = const Pitch(Note.c, octave: 4),
  });

  /// The [Ratio] of an ascending [Interval.P5].
  static const ascendingFifthRatio = Ratio(3 / 2);

  /// The [Ratio] of an ascending [Interval.P4].
  static const ascendingFourthRatio = Ratio(4 / 3);

  /// See [Syntonic comma](https://en.wikipedia.org/wiki/Syntonic_comma)
  /// (a.k.a. Didymean comma).
  static const syntonicComma = Ratio((81 / 64) / (5 / 4));

  @override
  Cent get generator => ascendingFifthRatio.cents;
}

/// A representation of the three-limit (a.k.a. Pythagorean) tuning system.
///
/// See [Pythagorean tuning](https://en.wikipedia.org/wiki/Pythagorean_tuning).
@immutable
class PythagoreanTuning extends JustIntonation {
  /// Creates a new [PythagoreanTuning] from [referencePitch].
  const PythagoreanTuning({super.referencePitch});

  @override
  Ratio ratio(Pitch pitch) {
    final distance = referencePitch.note.fifthsDistanceWith(pitch.note);
    var ratio = 1.0;
    for (var i = 1; i <= distance.abs(); i++) {
      ratio *= distance.isNegative
<<<<<<< HEAD
          ? JustIntonation.ascendingFourthRatio.value
          : JustIntonation.ascendingFifthRatio.value;
      // When ratio is greater than 2, so greater than [Size.octave],
      // divide by 2 to transpose it down by one octave.
=======
          ? JustIntonation.ascendingFourthRatio
          : JustIntonation.ascendingFifthRatio;
      // When ratio is larger than 2, so larger than an octave, divide by 2 to
      // transpose it down by one octave.
>>>>>>> e960f55d
      if (ratio >= 2) ratio /= 2;
    }

    final octaveDelta =
        pitch.interval(referencePitch).semitones.abs() ~/ chromaticDivisions;

    return Ratio(ratio * math.pow(2, octaveDelta));
  }

  /// See [Pythagorean comma](https://en.wikipedia.org/wiki/Pythagorean_comma).
  Ratio get pythagoreanComma => ratio(referencePitch.transposeBy(-Interval.d2));
}<|MERGE_RESOLUTION|>--- conflicted
+++ resolved
@@ -52,17 +52,10 @@
     var ratio = 1.0;
     for (var i = 1; i <= distance.abs(); i++) {
       ratio *= distance.isNegative
-<<<<<<< HEAD
-          ? JustIntonation.ascendingFourthRatio.value
-          : JustIntonation.ascendingFifthRatio.value;
+          ? JustIntonation.ascendingFourthRatio
+          : JustIntonation.ascendingFifthRatio;
       // When ratio is greater than 2, so greater than [Size.octave],
       // divide by 2 to transpose it down by one octave.
-=======
-          ? JustIntonation.ascendingFourthRatio
-          : JustIntonation.ascendingFifthRatio;
-      // When ratio is larger than 2, so larger than an octave, divide by 2 to
-      // transpose it down by one octave.
->>>>>>> e960f55d
       if (ratio >= 2) ratio /= 2;
     }
 
