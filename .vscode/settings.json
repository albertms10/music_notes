{
  "cSpell.ignoreWords": ["music"],
  "cSpell.words": [
    "chordable",
    "Chordable",
    "dorian",
    "enharmonically",
    "helmholtz",
    "heptatonic",
    "ionian",
    "locrian",
    "lydian",
    "mixolydian",
    "neapolitan",
    "octatonic",
    "phrygian",
<<<<<<< HEAD
    "pythagorean",
    "sublist"
=======
    "sublist",
    "Xenharmonic"
>>>>>>> 1dfac9b4
  ],
  "editor.unicodeHighlight.allowedCharacters": {
    "′": true
  },
  "files.associations": {
    "*.lock": "yaml"
  }
}<|MERGE_RESOLUTION|>--- conflicted
+++ resolved
@@ -14,13 +14,9 @@
     "neapolitan",
     "octatonic",
     "phrygian",
-<<<<<<< HEAD
     "pythagorean",
-    "sublist"
-=======
     "sublist",
     "Xenharmonic"
->>>>>>> 1dfac9b4
   ],
   "editor.unicodeHighlight.allowedCharacters": {
     "′": true
